--- conflicted
+++ resolved
@@ -2,10 +2,4 @@
   name: networking
 # Tele-operation
 - type: target
-<<<<<<< HEAD
-  name: ros-tue_teleop_keyboard
-- type: target
-  name: networking
-=======
-  name: ros-tue_teleop_keyboard
->>>>>>> 7124767f
+  name: ros-tue_teleop_keyboard