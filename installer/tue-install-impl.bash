#!/bin/bash

TUE_INSTALL_DEPENDENCIES_DIR=$TUE_ENV_DIR/.env/dependencies
TUE_INSTALL_DEPENDENCIES_ON_DIR=$TUE_ENV_DIR/.env/dependencies-on
TUE_INSTALL_INSTALLED_DIR=$TUE_ENV_DIR/.env/installed

mkdir -p $TUE_INSTALL_DEPENDENCIES_DIR
mkdir -p $TUE_INSTALL_DEPENDENCIES_ON_DIR
mkdir -p $TUE_INSTALL_INSTALLED_DIR

TUE_INSTALL_TARGETS_DIR=$TUE_ENV_TARGETS_DIR

TUE_SYSTEM_DIR=$TUE_ENV_DIR/system
TUE_REPOS_DIR=$TUE_ENV_DIR/repos

# # # # # # # # # # # # # # # # # # # # # # # # # # # # # # # # # # # # # # # # # # # # # # # # #

function date_stamp
{
    echo $(date +%Y_%m_%d_%H_%M_%S)
}

# # # # # # # # # # # # # # # # # # # # # # # # # # # # # # # # # # # # # # # # # # # # # # # # #

function version_gt()
{
    test "$(printf '%s\n' "$@" | sort -V | head -n 1)" != "$1";
}

# # # # # # # # # # # # # # # # # # # # # # # # # # # # # # # # # # # # # # # # # # # # # # # # #

function tue-install-error
{
    echo -e "\033[38;5;1m
Error while installing target '$TUE_INSTALL_CURRENT_TARGET':

    $1
\033[0m"
    exit 1
}

# # # # # # # # # # # # # # # # # # # # # # # # # # # # # # # # # # # # # # # # # # # # # # # # #

function tue-install-warning
{
    echo -e "\033[33;5;1m[$TUE_INSTALL_CURRENT_TARGET] WARNING: $1\033[0m"
    TUE_INSTALL_WARNINGS="    [$TUE_INSTALL_CURRENT_TARGET] $1\n${TUE_INSTALL_WARNINGS}"
}

# # # # # # # # # # # # # # # # # # # # # # # # # # # # # # # # # # # # # # # # # # # # # # # # #

function tue-install-info
{
    echo -e "\e[0;36m[$TUE_INSTALL_CURRENT_TARGET] INFO: $1\033[0m"
    TUE_INSTALL_INFOS="    [$TUE_INSTALL_CURRENT_TARGET] $1\n${TUE_INSTALL_INFOS}"
}

# # # # # # # # # # # # # # # # # # # # # # # # # # # # # # # # # # # # # # # # # # # # # # # # #

function tue-install-debug
{
    if [ "$DEBUG" = "true" ]
    then
        echo -e "\e[0;34m[$TUE_INSTALL_CURRENT_TARGET] DEBUG: $1\033[0m"
    fi
}

# # # # # # # # # # # # # # # # # # # # # # # # # # # # # # # # # # # # # # # # # # # # # # # # #

function tue-install-target
{
    local target=$1

    tue-install-debug "Installing $target"

    # Check if valid target received as input
    if [ ! -d $TUE_INSTALL_TARGETS_DIR/$target ]
    then
        tue-install-debug "Target '$target' does not exist."
        return 1
    fi

    local parent_target=$TUE_INSTALL_CURRENT_TARGET

    # If the target has a parent target, add target as a dependency to the parent target
    if [ -n "$parent_target" ]
    then
        if [ "$parent_target" != "$target" ]
        then
            echo "$target" >> $TUE_INSTALL_DEPENDENCIES_DIR/$parent_target
            echo "$parent_target" >> $TUE_INSTALL_DEPENDENCIES_ON_DIR/$target
            sort $TUE_INSTALL_DEPENDENCIES_DIR/$parent_target -u -o $TUE_INSTALL_DEPENDENCIES_DIR/$parent_target
            sort $TUE_INSTALL_DEPENDENCIES_ON_DIR/$target -u -o $TUE_INSTALL_DEPENDENCIES_ON_DIR/$target
        fi
    fi

    if [ ! -f $TUE_INSTALL_STATE_DIR/$target ]
    then
        tue-install-debug "File $TUE_INSTALL_STATE_DIR/$target does not exist, going to installation procedure"


        local install_file=$TUE_INSTALL_TARGETS_DIR/$target/install

        TUE_INSTALL_CURRENT_TARGET_DIR=$TUE_INSTALL_TARGETS_DIR/$target
        TUE_INSTALL_CURRENT_TARGET=$target

        # Empty the target's dependency file
        tue-install-debug "Emptying $TUE_INSTALL_DEPENDENCIES_DIR/$target"
        truncate -s 0 $TUE_INSTALL_DEPENDENCIES_DIR/$target
        local target_processed=false

        if [ -f $install_file.yaml ]
        then
            tue-install-debug "Parsing $install_file.yaml"
            # Do not use 'local cmds=' because it does not preserve command output status ($?)
            cmds=$($TUE_INSTALL_SCRIPTS_DIR/parse-install-yaml.py $install_file.yaml)
            if [ $? -eq 0 ]
            then
                for cmd in $cmds
                do
                    tue-install-debug "Running following command: $cmd"
                    ${cmd//^/ }
                done
                target_processed=true
            else
                tue-install-error "Invalid install.yaml: $cmd"
            fi
        fi

        if [ -f $install_file.bash ]
        then
            tue-install-debug "Sourcing $install_file.bash"
            source $install_file.bash
            target_processed=true
        fi

        if [ "$target_processed" == false ]
        then
            tue-install-warning "Target $target does not contain a valid install.yaml/bash file"
        fi

        touch $TUE_INSTALL_STATE_DIR/$target

    fi

    TUE_INSTALL_CURRENT_TARGET=$parent_target
    TUE_INSTALL_CURRENT_TARGET_DIR=$TUE_INSTALL_TARGETS_DIR/$parent_target

    tue-install-debug "Finished installing $target"
}

# # # # # # # # # # # # # # # # # # # # # # # # # # # # # # # # # # # # # # # # # # # # # # # # #

function _show_update_message
{
    if [ -n "$(echo $2)" ]
    then
        echo -e "\n    \033[1m$1\033[0m"
        echo "--------------------------------------------------"
        echo -e "$2"
        echo "--------------------------------------------------"
        echo ""
    else
        echo -e "\033[1m$1\033[0m: up-to-date"
    fi
}

# # # # # # # # # # # # # # # # # # # # # # # # # # # # # # # # # # # # # # # # # # # # # # # # #

function tue-install-svn
{
    tue-install-system-now subversion
    if [ ! -d $2 ]
    then
        res=$(svn co $1 $2 --trust-server-cert --non-interactive 2>&1)
    else
        res=$(svn up $2 --trust-server-cert --non-interactive 2>&1)
        if echo "$res" | grep -q "At revision";
        then
            res=
        fi
    fi

    _show_update_message $TUE_INSTALL_CURRENT_TARGET "$res"
}

# # # # # # # # # # # # # # # # # # # # # # # # # # # # # # # # # # # # # # # # # # # # # # # # #

function _try_branch
{
    tue-install-debug "_try_branch $1 $2"
    if [ -z "$2" ]
    then
        tue-install-error "Invalid _try_branch: needs two arguments (repo and branch)."
    fi

    tue-install-debug "git -C $1 checkout $2"
    _try_branch_res=$(git -C "$1" checkout "$2" 2>&1)
    tue-install-debug "$_try_branch_res"
    if [[ $_try_branch_res == "Already on "* || $_try_branch_res == "error: pathspec"* ]]
    then
        _try_branch_res=
    fi
}

# # # # # # # # # # # # # # # # # # # # # # # # # # # # # # # # # # # # # # # # # # # # # # # # #

function tue-install-git
{
    tue-install-debug "tue-install-git $@"
    local repo=$1
    local targetdir=$2
    local version=$3

<<<<<<< HEAD
    if [ ! -d $2 ]
    then
=======
    # Change url to https/ssh
    repo=$(_github_https_or_ssh $repo)

    if [ ! -d $targetdir ]; then
>>>>>>> 7514b230
        tue-install-debug "git clone --recursive $repo $targetdir"
        res=$(git clone --recursive $repo $targetdir 2>&1)
        TUE_INSTALL_GIT_PULL_Q+=$targetdir
    else
        # Check if we have already pulled the repo
        if [[ $TUE_INSTALL_GIT_PULL_Q =~ $targetdir ]]
        then
            tue-install-debug "Repo previously pulled, skipping"
            # We have already pulled this repo, skip it
            res=
        else
            # Switch url of origin to use https/ssh if different
            # Get current remote url
            local current_url=$(git -C $targetdir config --get remote.origin.url)

            # If different, switch url
            if [ ! "$current_url" == "$repo" ]
            then
                tue-install-debug "git -C $targetdir remote set-url origin $repo"
                git -C $targetdir remote set-url origin $repo
                tue-install-info "URL has switched to $repo"
            fi

            tue-install-debug "git -C $targetdir pull --ff-only --prune"

            res=$(git -C $targetdir pull --ff-only --prune 2>&1)

            tue-install-debug "$res"

            TUE_INSTALL_GIT_PULL_Q+=$targetdir

            if [[ $res == "Already up to date"* ]]
            then
                res=
            fi
        fi
    fi

    tue-install-debug "Desired version: $version"
    if [ -n "$version" ];
    then
        _try_branch $targetdir $version
        res="$res $_try_branch_res"
    fi

    tue-install-debug "Desired branch: $BRANCH"
    if [ -n "$BRANCH" ]; #Cannot be combined with version-if because this one might not exist
    then
        _try_branch $targetdir "$BRANCH"
        res="$res $_try_branch_res"
    fi

    _show_update_message $TUE_INSTALL_CURRENT_TARGET "$res"
}

# # # # # # # # # # # # # # # # # # # # # # # # # # # # # # # # # # # # # # # # # # # # # # # # #

function tue-install-apply-patch
{
    if [ -z "$1" ]
    then
        tue-install-error "Invalid tue-install-apply-patch call: needs patch file as argument."
    fi

    if [ -z "$TUE_INSTALL_PKG_DIR" ]
    then
        tue-install-error "Invalid tue-install-apply-patch call: package directory is unknown."
    fi

    patch_file=$TUE_INSTALL_CURRENT_TARGET_DIR/$1

    if [ ! -f $patch_file ]
    then
        tue-install-error "Invalid tue-install-apply-patch call: patch file '$1' does not exist."
    fi

    patch -s -N -r - -p0 -d $TUE_INSTALL_PKG_DIR < $patch_file
}

# # # # # # # # # # # # # # # # # # # # # # # # # # # # # # # # # # # # # # # # # # # # # # # # #

function tue-install-cp
{
    if [ -z "$2" ]
    then
        tue-install-error "Invalid tue-install-cp call: needs two arguments (source and target). The source must be relative to the installer target directory"
    fi

    local source_files="$TUE_INSTALL_CURRENT_TARGET_DIR/$1"

    # Check if user is allowed to write on target destination
    local root_required=true
    if namei -l "$2" | grep -q $(whoami)
    then
        root_required=false
    fi

    local cp_target=
    local cp_target_parent_dir=

    if [ -d "$2" ]
    then
        cp_target_parent_dir="${2%%/}"
    else
        cp_target_parent_dir="$(dirname "$2")"
    fi

    for file in $source_files
    do
        if [ ! -f "$file" ]
        then
            tue-install-error "Invalid tue-install-cp call: file '$file' does not exist."
        fi

        if [ -d "$2" ]
        then
            cp_target="$cp_target_parent_dir"/$(basename "$file")
        else
            cp_target="$2"
        fi

        if ! cmp --quiet "$file" "$cp_target"
        then
            tue-install-debug "File $file and $cp_target are different, copying..."
            if "$root_required"
            then
                tue-install-debug "Using elevated privileges (sudo)"
                sudo mkdir --parents --verbose "$cp_target_parent_dir" && sudo cp --verbose "$file" "$cp_target"
            else
                mkdir --parents --verbose "$cp_target_parent_dir" && cp --verbose "$file" "$cp_target"
            fi
        fi

    done
}

# # # # # # # # # # # # # # # # # # # # # # # # # # # # # # # # # # # # # # # # # # # # # # # # #

# Reads SOURCE_FILE and looks in TARGET_FILE for the first and last line of SOURCE_FILE. If these
# are not found, SOURCE_FILE is appended to TARGET_FILE. Otherwise, the appearance of the first and
# last line of SOURCE_FILE in TARGET_FILE, and everything in between, is replaced by the contents
# of SOURCE_FILE.
# This is useful for adding text blocks to files and allowing to change only that part of the file
# on a next update. It is advised to start and end SOURCE_FILE with unique tags, e.g.:
#
#    # BEGIN TU/E BLOCK
#    .... some text ...
#    # END TU/E BLOCK
#
function tue-install-add-text
{
    if [ -z "$2" ]
    then
        tue-install-error "Invalid tue-install-add-text call. Usage: tue-install-add-text SOURCE_FILE TARGET_FILE"
    fi

    local source_file=$TUE_INSTALL_CURRENT_TARGET_DIR/$1
    local target_file=$2

    local root_required=true
    if namei -l $target_file | grep -q $(whoami)
    then
        root_required=false
    fi

    if [ ! -f $source_file ]
    then
        tue-install-error "tue-install-add-text: No such file: $source_file"
    fi

    if [ ! -f $target_file ]
    then
        tue-install-error "tue-install-add-text: No such file: $target_file"
    fi

    local begin_tag=$(head -n 1 $source_file)
    local end_tag=$(tail -n 1 $source_file)
    local text=$(cat $source_file)

    if ! grep -q "$begin_tag" $target_file
    then
        if $root_required
        then
            echo -e "$text" | sudo tee --append $target_file
        else
            echo -e "$text" | tee --append $target_file
        fi
    else
        if $root_required
        then
            sed -e "/^$end_tag/r $source_file" -e "/^$begin_tag/,/^$end_tag/d" $target_file | sudo tee $target_file.tmp
            sudo mv $target_file.tmp $target_file
        else
            sed -e "/^$end_tag/r $source_file" -e "/^$begin_tag/,/^$end_tag/d" $target_file | tee $target_file.tmp
            mv $target_file.tmp $target_file
        fi
    fi
}

# # # # # # # # # # # # # # # # # # # # # # # # # # # # # # # # # # # # # # # # # # # # # # # # #

function tue-install-system
{
    if [ -z "$1" ]
    then
        tue-install-error "Invalid tue-install-system call: needs package as argument."
    fi
    tue-install-debug "Adding $1 to apt list"
    TUE_INSTALL_SYSTEMS="$1 $TUE_INSTALL_SYSTEMS"
}

# # # # # # # # # # # # # # # # # # # # # # # # # # # # # # # # # # # # # # # # # # # # # # # # #

function tue-install-system-now
{
    tue-install-debug "tue-install-system-now $@"
    if [ -z "$1" ]
    then
        tue-install-error "Invalid tue-install-system-now call: needs package as argument."
    fi

    pkgs_to_install=""
    for pkg in $@ # Unquoted to seperate arguments based on spaces
    do
        # Check if pkg is not already installed dpkg -S does not cover previously removed packages
        # Based on https://stackoverflow.com/questions/1298066
        if ! dpkg-query -W -f='${Status}' $pkg 2>/dev/null | grep -q "ok installed"
        then
            pkgs_to_install="$pkgs_to_install $pkg"
        else
            tue-install-debug "$pkg is already installed"
        fi
    done

    if [ -n "$pkgs_to_install" ]
    then
        echo -e "Going to run the following command:\n"
        echo -e "sudo apt-get install --assume-yes $pkgs_to_install\n"

        # Wait for apt-lock first (https://askubuntu.com/a/375031)
        i=0
        tput sc
        while fuser /var/lib/dpkg/lock >/dev/null 2>&1
        do
            case $(($i % 4)) in
                0 ) j="-" ;;
                1 ) j="\\" ;;
                2 ) j="|" ;;
                3 ) j="/" ;;
            esac
            tput rc
            echo -en "\r[$j] Waiting for other software managers to finish..."
            sleep 0.5
            ((i=i+1))
        done

        sudo apt-get install --assume-yes $pkgs_to_install
        tue-install-debug "Installed $pkgs_to_install ($?)"
    fi
}

# # # # # # # # # # # # # # # # # # # # # # # # # # # # # # # # # # # # # # # # # # # # # # # # #

function tue-install-ppa
{
    if [ -z "$1" ]
    then
        tue-install-error "Invalid tue-install-ppa call: needs ppa as argument."
    fi

    if [[ ! $1 == ppa:* ]]
    then
        tue-install-error "Invalid tue-install-ppa call: needs to start with ppa:"
    fi
    tue-install-debug "Adding $1 to PPA list"
    TUE_INSTALL_PPA="$1 $TUE_INSTALL_PPA"
}

# # # # # # # # # # # # # # # # # # # # # # # # # # # # # # # # # # # # # # # # # # # # # # # # #

function tue-install-pip
{
    if [ -z "$1" ]
    then
        tue-install-error "Invalid tue-install-pip call: needs package as argument."
    fi
    tue-install-debug "Adding $1 to pip list"
    TUE_INSTALL_PIPS="$1 $TUE_INSTALL_PIPS"
}

# # # # # # # # # # # # # # # # # # # # # # # # # # # # # # # # # # # # # # # # # # # # # # # # #

function tue-install-snap
{
    if [ -z "$1" ]
    then
        tue-install-error "Invalid tue-install-snap call: needs package as argument."
    fi
    tue-install-debug "Adding $1 to snap list"
    TUE_INSTALL_SNAPS="$1 $TUE_INSTALL_SNAPS"
}

# # # # # # # # # # # # # # # # # # # # # # # # # # # # # # # # # # # # # # # # # # # # # # # # #

function tue-install-dpkg
{
    if [ -z "$1" ]
    then
        tue-install-error "Invalid tue-install-dpkg call: needs package as argument."
    fi
    tue-install-debug "Installing dpkg $1"
    sudo dpkg --install $1
    tue-install-debug "sudo apt-get --fix-broken --assume-yes install"
    sudo apt-get --fix-broken --assume-yes install
}

# # # # # # # # # # # # # # # # # # # # # # # # # # # # # # # # # # # # # # # # # # # # # # # # #

function tue-install-ros
{
    install_type=$1
    src=$2
    sub_dir=$3
    version=$4

    tue-install-debug "Installing ros package: type = $install_type, source = $src"

    [ -n "$TUE_ROS_DISTRO" ] || tue-install-error "Environment variable 'TUE_ROS_DISTRO' is not set."

    local ros_pkg_name=${TUE_INSTALL_CURRENT_TARGET#ros-}

    # First of all, make sure ROS itself is installed
    tue-install-target ros || tue-install-error "Failed to install target 'ROS'"

    if [ "$install_type" = "system" ]
    then
        tue-install-debug "tue-install-system ros-$TUE_ROS_DISTRO-$src"

        # all HSR system targets from Toyota need extra apt sources
        if [[ $src == *"hsr"* ||  "$src" == *"tmc"* ]]
        then
            tue-install-target hsr-setup || tue-install-error "Failed to install target 'hsr-setup'"
        fi

        tue-install-system ros-$TUE_ROS_DISTRO-$src
        return 0
    fi

    if [ -z $ROS_PACKAGE_INSTALL_DIR ]
    then
        tue-install-error "Environment variable ROS_PACKAGE_INSTALL_DIR not set."
    fi

    # Make sure the ROS package install dir exists
    tue-install-debug "Creating ROS package install dir: $ROS_PACKAGE_INSTALL_DIR"
    mkdir -p $ROS_PACKAGE_INSTALL_DIR

    local ros_pkg_dir=$ROS_PACKAGE_INSTALL_DIR/$ros_pkg_name
    local repos_dir=$TUE_REPOS_DIR/$src
    # replace spaces with underscores
    repos_dir=${repos_dir// /_}
    # now, clean out anything that's not alphanumeric or an underscore
    repos_dir=${repos_dir//[^a-zA-Z0-9\/\.-]/_}

    # For backwards compatibility: if the ros_pkg_dir already exists and is NOT
    # a symbolic link, then update this direcory instead of creating a symbolic
    # link from the repos directory. In other words, the ros_pkg_dir becomes the
    # repos_dir
    if [[ -d $ros_pkg_dir && ! -L $ros_pkg_dir ]]
    then
        repos_dir=$ros_pkg_dir
    fi
    tue-install-debug "repos_dir = $repos_dir"

    if [ "$install_type" = "git" ]
    then
        tue-install-git $src $repos_dir $version
        tue-install-debug "git clone $src"
        echo "git clone $src" >> $INSTALL_DETAILS_FILE
        [ "$version" ] && echo "# NOTE: check-out version $version" >> $INSTALL_DETAILS_FILE
    elif [ "$install_type" = "svn" ]
    then
        tue-install-svn $src $repos_dir $version
        if [ "$version" ]
        then
            echo "svn co $src -r $version" >> $INSTALL_DETAILS_FILE
        else
            echo "svn co $src" >> $INSTALL_DETAILS_FILE
        fi
    else
        tue-install-error "Unknown ros install type: '${install_type}'"
    fi

    if [ -d $repos_dir ]
    then
        if [ ! -d $repos_dir/$sub_dir ]
        then
            tue-install-error "Subdirectory '$sub_dir' does not exist for URL '$src'."
        fi

        if [ -L $ros_pkg_dir ]
        then
            # Test if the current symbolic link points to the same repository dir. If not, give a warning
            # because it means the source URL has changed
            if [ ! $ros_pkg_dir -ef $repos_dir/$sub_dir ]
            then
                tue-install-info "URL has changed to $src/$subdir"
                rm $ros_pkg_dir
                ln -s $repos_dir/$sub_dir $ros_pkg_dir
            fi
        elif [ ! -d $ros_pkg_dir ]
        then
            # Create a symbolic link to the system workspace
            ln -s $repos_dir/$sub_dir $ros_pkg_dir
        fi

        if  [ -f $ros_pkg_dir/package.xml ]
        then
            # Catkin
            deps=$($TUE_INSTALL_SCRIPTS_DIR/parse-ros-package-deps.py $ros_pkg_dir/package.xml)
            tue-install-debug "Parsed package.xml \n$deps"

            for dep in $deps
            do
                # Preference given to target name starting with ros-
                tue-install-target ros-$dep || tue-install-target $dep || \
                    tue-install-error "Targets 'ros-$dep' and '$dep' does not exist."
            done

        else
            tue-install-warning "Does not contain a valid ROS package.xml."
        fi

    else
        tue-install-error "Checking out $src was not successful."
    fi

    TUE_INSTALL_PKG_DIR=$ros_pkg_dir
}

# # # # # # # # # # # # # # # # # # # # # # # # # # # # # # # # # # # # # # # # # # # # # # # # #

function generate_setup_file
{
    # Check whether this target was already added to the setup
    if [[ "$TUE_SETUP_TARGETS" == *" $1 "* ]];
    then
        return 0
    fi

    TUE_SETUP_TARGETS=" $1$TUE_SETUP_TARGETS"

    # Check if the dependency file exists. If not, return
    if [ ! -f $TUE_INSTALL_DEPENDENCIES_DIR/$1 ]
    then
        return 0
    fi

    # Recursively add a setup for each dependency
    deps=`cat $TUE_INSTALL_DEPENDENCIES_DIR/$1`
    for dep in $deps
    do
        # You shouldn't depend on yourself
        if [ "$1" != "$dep" ]
        then
            generate_setup_file $dep
        fi
    done

    local tue_setup_file=$TUE_INSTALL_TARGETS_DIR/$1/setup
    if [ -f $tue_setup_file ]
    then
        echo "source $tue_setup_file" >> $TUE_ENV_DIR/.env/setup/target_setup.bash
    fi
}

# # # # # # # # # # # # # # # # # # # # # # # # # # # # # # # # # # # # # # # # # # # # # # # # #
#                                           MAIN LOOP
# # # # # # # # # # # # # # # # # # # # # # # # # # # # # # # # # # # # # # # # # # # # # # # # #

# Make sure tools used by this installer are installed
tue-install-system-now python-yaml git python-pip

stamp=$(date_stamp)
INSTALL_DETAILS_FILE=/tmp/tue-get-details-$stamp
touch $INSTALL_DETAILS_FILE

# CATKIN PACKAGES
ROS_PACKAGE_INSTALL_DIR=$TUE_SYSTEM_DIR/src

TUE_INSTALL_SCRIPTS_DIR=$TUE_DIR/installer

TUE_INSTALL_STATE_DIR=/tmp/tue-installer/$stamp
mkdir -p $TUE_INSTALL_STATE_DIR

TUE_INSTALL_GIT_PULL_Q=()

TUE_INSTALL_SYSTEMS=
TUE_INSTALL_PPA=
TUE_INSTALL_PIPS=
TUE_INSTALL_SNAPS=

TUE_INSTALL_WARNINGS=
TUE_INSTALL_INFOS=

if [ -d "/usr/local/cuda/" ]
then
    export TUE_CUDA=1
fi

# # # # # # # # # # # # # # # # # # # # # # # # # # # # # # # # # # # # # # # # # # # # # # # # #

tue_cmd=$1
shift

# idiomatic parameter and option handling in sh
targets=""
while test $# -gt 0
do
    case "$1" in
        --debug) DEBUG=true
            ;;
        --branch*) BRANCH=`echo $1 | sed -e 's/^[^=]*=//g'`
            ;;
        --*) echo "unknown option $1"
            ;;
        *) targets="$targets $1"
            ;;
    esac
    shift
done

if [[ -z "${targets// }" ]] #If only whitespace
then
    # If no targets are provided, update all installed targets
    targets=`ls $TUE_INSTALL_INSTALLED_DIR`
fi

for target in $targets
do
    tue-install-debug "Main loop: installing $target"
    tue-install-target $target || tue-install-error "Installed target: '$target' doesn't exist (anymore)"

    if [[ "$tue_cmd" == "install" ]]
    then # Mark as installed
        tue-install-debug "[$target] marked as installed after a successful install"
        touch $TUE_INSTALL_INSTALLED_DIR/$target
    else
        tue-install-debug "[$target] succesfully updated"
    fi
done

# (Re-)generate setup file
mkdir -p $TUE_ENV_DIR/.env/setup
echo "# This file was auto-generated by tue-install. Do not change this file." > $TUE_ENV_DIR/.env/setup/target_setup.bash

mkdir -p $TUE_INSTALL_DEPENDENCIES_DIR
installed_targets=`ls $TUE_INSTALL_DEPENDENCIES_DIR`
TUE_SETUP_TARGETS=" "
for t in $installed_targets
do
    generate_setup_file $t
done

# Display infos
if [ -n "$TUE_INSTALL_INFOS" ]
then
    echo -e "\e[0;36m\nSome information you may have missed:\n\n$TUE_INSTALL_INFOS\033[0m"
fi

# Display warnings
if [ -n "$TUE_INSTALL_WARNINGS" ]
then
    echo -e "\033[33;5;1m\nOverview of warnings:\n\n$TUE_INSTALL_WARNINGS\033[0m"
fi

# Remove temp directories
rm -rf $TUE_INSTALL_STATE_DIR

# Installing all the ppa repo's, which are collected during install
if [ -n "$TUE_INSTALL_PPA" ]
then
    TUE_INSTALL_CURRENT_TARGET="PPA-ADD"

    echo -e "\nsudo add-apt-repository --yes $TUE_INSTALL_PPA" >> $INSTALL_DETAILS_FILE
    PPA_ADDED=""
    for ppa in $TUE_INSTALL_PPA
    do
        if [ -z "$(grep -h "^deb.*${ppa#ppa:}" /etc/apt/sources.list.d/* 2>&1)" ]
        then
            tue-install-system-now software-properties-common
            tue-install-info "Adding ppa: $ppa"
            sudo add-apt-repository --yes $ppa
            PPA_ADDED=true
        else
            tue-install-debug "$ppa is already added previously"
        fi
    done
    if [ -n "$PPA_ADDED" ]
    then
        tue-install-debug "Updating apt-get"
        sudo apt-get update -qq
    fi
fi

# Installing all system (apt-get) targets, which are collected during the install
if [ -n "$TUE_INSTALL_SYSTEMS" ]
then
    TUE_INSTALL_CURRENT_TARGET="APT-GET"

    echo -e "\nsudo apt-get install --assume-yes $TUE_INSTALL_SYSTEMS" >> $INSTALL_DETAILS_FILE

    tue-install-debug "tue-install-system-now $TUE_INSTALL_SYSTEMS"
    tue-install-system-now "$TUE_INSTALL_SYSTEMS"
fi

# Installing all python (pip) targets, which are collected during the install
if [ -n "$TUE_INSTALL_PIPS" ]
then
    TUE_INSTALL_CURRENT_TARGET="PIP"

    echo -e "\nyes | pip install --user $TUE_INSTALL_PIPS" >> $INSTALL_DETAILS_FILE

    pip_version=$(pip --version | awk '{print $2}')
    if version_gt "9" "$pip_version"
    then
        tue-install-debug "pip not yet version >=9, but $pip_version"
        sudo -H pip install --upgrade pip
    else
        tue-install-debug "Already pip>=9\n"
    fi

    # Just install the packages because checking for installation is not faster
    echo -e "Going to run the following command:\n"
    echo -e "yes | pip install --user $TUE_INSTALL_PIPS\n"
    yes | pip install --user $TUE_INSTALL_PIPS
fi

# Installing all snap targets, which are collected during the install
if [ -n "$TUE_INSTALL_SNAPS" ]
then
    TUE_INSTALL_CURRENT_TARGET="SNAP"

    echo -e "\nyes | sudo snap install --classic $TUE_INSTALL_SNAPS" >> $INSTALL_DETAILS_FILE

    tue-install-system-now snapd

    snaps_to_install=""
    snaps_installed=$(snap list)
    for pkg in $TUE_INSTALL_SNAPS
    do
        if [[ ! $snaps_installed == *$pkg* ]] # Check if pkg is not already installed
        then
            snaps_to_install="$snaps_to_install $pkg"
            tue-install-debug "snap pkg: $pkg is not yet installed"
        else
            tue-install-debug "snap pkg: $pkg is already installed"
        fi
    done

    if [ -n "$snaps_to_install" ]
    then
        echo -e "Going to run the following command:\n"
        for pkg in $snaps_to_install
        do
            echo -e "yes | sudo snap install --classic $pkg\n"
            yes | sudo snap install --classic $pkg
        done
    fi
fi<|MERGE_RESOLUTION|>--- conflicted
+++ resolved
@@ -212,15 +212,11 @@
     local targetdir=$2
     local version=$3
 
-<<<<<<< HEAD
-    if [ ! -d $2 ]
-    then
-=======
     # Change url to https/ssh
     repo=$(_github_https_or_ssh $repo)
 
-    if [ ! -d $targetdir ]; then
->>>>>>> 7514b230
+    if [ ! -d $targetdir ]
+    then
         tue-install-debug "git clone --recursive $repo $targetdir"
         res=$(git clone --recursive $repo $targetdir 2>&1)
         TUE_INSTALL_GIT_PULL_Q+=$targetdir
