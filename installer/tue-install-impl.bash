#!/bin/bash

TUE_INSTALL_DEPENDENCIES_DIR=$TUE_ENV_DIR/.env/dependencies
TUE_INSTALL_DEPENDENCIES_ON_DIR=$TUE_ENV_DIR/.env/dependencies-on
TUE_INSTALL_INSTALLED_DIR=$TUE_ENV_DIR/.env/installed

mkdir -p $TUE_INSTALL_DEPENDENCIES_DIR
mkdir -p $TUE_INSTALL_DEPENDENCIES_ON_DIR
mkdir -p $TUE_INSTALL_INSTALLED_DIR

TUE_INSTALL_TARGETS_DIR=$TUE_ENV_TARGETS_DIR

TUE_SYSTEM_DIR=$TUE_ENV_DIR/system
TUE_REPOS_DIR=$TUE_ENV_DIR/repos

# # # # # # # # # # # # # # # # # # # # # # # # # # # # # # # # # # # # # # # # # # # # # # # # #

function date_stamp
{
    echo $(date +%Y_%m_%d_%H_%M_%S)
}

# # # # # # # # # # # # # # # # # # # # # # # # # # # # # # # # # # # # # # # # # # # # # # # # #

function version_gt()
{
    test "$(printf '%s\n' "$@" | sort -V | head -n 1)" != "$1";
}

# # # # # # # # # # # # # # # # # # # # # # # # # # # # # # # # # # # # # # # # # # # # # # # # #

function tue-install-error
{
    echo -e "\033[38;5;1m
Error while installing target '$TUE_INSTALL_CURRENT_TARGET':

    $1
\033[0m"
    exit 1
}

# # # # # # # # # # # # # # # # # # # # # # # # # # # # # # # # # # # # # # # # # # # # # # # # #

function tue-install-warning
{
    echo -e "\033[33;5;1m[$TUE_INSTALL_CURRENT_TARGET] WARNING: $1\033[0m" | tee --append $INSTALL_DETAILS_FILE
    TUE_INSTALL_WARNINGS="    [$TUE_INSTALL_CURRENT_TARGET] $1\n${TUE_INSTALL_WARNINGS}"
}

# # # # # # # # # # # # # # # # # # # # # # # # # # # # # # # # # # # # # # # # # # # # # # # # #

function tue-install-info
{
    echo -e "\e[0;36m[$TUE_INSTALL_CURRENT_TARGET] INFO: $1\033[0m"  | tee --append $INSTALL_DETAILS_FILE
    TUE_INSTALL_INFOS="    [$TUE_INSTALL_CURRENT_TARGET] $1\n${TUE_INSTALL_INFOS}"
}

# # # # # # # # # # # # # # # # # # # # # # # # # # # # # # # # # # # # # # # # # # # # # # # # #

function tue-install-debug
{
<<<<<<< HEAD
    if [ "$DEBUG" = "true" ]
    then
        echo -e "\e[0;34m[$TUE_INSTALL_CURRENT_TARGET] DEBUG: $1\033[0m"
=======
    if [ "$DEBUG" = "true" ]; then
        echo -e "\e[0;34m[$TUE_INSTALL_CURRENT_TARGET] DEBUG: $1\033[0m"  | tee --append $INSTALL_DETAILS_FILE
    else
        echo -e "\e[0;34m[$TUE_INSTALL_CURRENT_TARGET] DEBUG: $1\033[0m"  | tee --append $INSTALL_DETAILS_FILE 1> /dev/null
>>>>>>> 4bc4fcf5
    fi
}

# # # # # # # # # # # # # # # # # # # # # # # # # # # # # # # # # # # # # # # # # # # # # # # # #

function tue-install-target
{
    local target=$1

    tue-install-debug "Installing $target"

    # Check if valid target received as input
    if [ ! -d $TUE_INSTALL_TARGETS_DIR/$target ]
    then
        tue-install-debug "Target '$target' does not exist."
        return 1
    fi

    local parent_target=$TUE_INSTALL_CURRENT_TARGET

    # If the target has a parent target, add target as a dependency to the parent target
    if [ -n "$parent_target" ]
    then
        if [ "$parent_target" != "$target" ]
        then
            echo "$target" >> $TUE_INSTALL_DEPENDENCIES_DIR/$parent_target
            echo "$parent_target" >> $TUE_INSTALL_DEPENDENCIES_ON_DIR/$target
            sort $TUE_INSTALL_DEPENDENCIES_DIR/$parent_target -u -o $TUE_INSTALL_DEPENDENCIES_DIR/$parent_target
            sort $TUE_INSTALL_DEPENDENCIES_ON_DIR/$target -u -o $TUE_INSTALL_DEPENDENCIES_ON_DIR/$target
        fi
    fi

    if [ ! -f $TUE_INSTALL_STATE_DIR/$target ]
    then
        tue-install-debug "File $TUE_INSTALL_STATE_DIR/$target does not exist, going to installation procedure"


        local install_file=$TUE_INSTALL_TARGETS_DIR/$target/install

        TUE_INSTALL_CURRENT_TARGET_DIR=$TUE_INSTALL_TARGETS_DIR/$target
        TUE_INSTALL_CURRENT_TARGET=$target

        # Empty the target's dependency file
        tue-install-debug "Emptying $TUE_INSTALL_DEPENDENCIES_DIR/$target"
        truncate -s 0 $TUE_INSTALL_DEPENDENCIES_DIR/$target
        local target_processed=false

        if [ -f $install_file.yaml ]
        then
            tue-install-debug "Parsing $install_file.yaml"
            # Do not use 'local cmds=' because it does not preserve command output status ($?)
            cmds=$($TUE_INSTALL_SCRIPTS_DIR/parse-install-yaml.py $install_file.yaml)
            if [ $? -eq 0 ]
            then
                for cmd in $cmds
                do
                    tue-install-debug "Running following command: $cmd"
                    ${cmd//^/ }
                done
                target_processed=true
            else
                tue-install-error "Invalid install.yaml: $cmd"
            fi
        fi

        if [ -f $install_file.bash ]
        then
            tue-install-debug "Sourcing $install_file.bash"
            source $install_file.bash
            target_processed=true
        fi

        if [ "$target_processed" == false ]
        then
            tue-install-warning "Target $target does not contain a valid install.yaml/bash file"
        fi

        touch $TUE_INSTALL_STATE_DIR/$target

    fi

    TUE_INSTALL_CURRENT_TARGET=$parent_target
    TUE_INSTALL_CURRENT_TARGET_DIR=$TUE_INSTALL_TARGETS_DIR/$parent_target

    tue-install-debug "Finished installing $target"
}

# # # # # # # # # # # # # # # # # # # # # # # # # # # # # # # # # # # # # # # # # # # # # # # # #

function _show_update_message
{
    if [ -n "$(echo $2)" ]
    then
        echo -e "\n    \033[1m$1\033[0m"                          | tee --append $INSTALL_DETAILS_FILE
        echo "--------------------------------------------------" | tee --append $INSTALL_DETAILS_FILE
        echo -e "$2"                                              | tee --append $INSTALL_DETAILS_FILE
        echo "--------------------------------------------------" | tee --append $INSTALL_DETAILS_FILE
        echo ""                                                   | tee --append $INSTALL_DETAILS_FILE
    else
        echo -e "\033[1m$1\033[0m: up-to-date"                    | tee --append $INSTALL_DETAILS_FILE
    fi
}

# # # # # # # # # # # # # # # # # # # # # # # # # # # # # # # # # # # # # # # # # # # # # # # # #

function tue-install-svn
{
    tue-install-system-now subversion
    if [ ! -d $2 ]
    then
        res=$(svn co $1 $2 --trust-server-cert --non-interactive 2>&1)
    else
        res=$(svn up $2 --trust-server-cert --non-interactive 2>&1)
        if echo "$res" | grep -q "At revision";
        then
            res=
        fi
    fi

    _show_update_message $TUE_INSTALL_CURRENT_TARGET "$res"
}

# # # # # # # # # # # # # # # # # # # # # # # # # # # # # # # # # # # # # # # # # # # # # # # # #

function _try_branch
{
    tue-install-debug "_try_branch $1 $2"
    if [ -z "$2" ]
    then
        tue-install-error "Invalid _try_branch: needs two arguments (repo and branch)."
    fi

    tue-install-debug "git -C $1 checkout $2"
    _try_branch_res=$(git -C "$1" checkout "$2" 2>&1)
    tue-install-debug "$_try_branch_res"
    if [[ $_try_branch_res == "Already on "* || $_try_branch_res == "error: pathspec"* ]]
    then
        _try_branch_res=
    fi
}

# # # # # # # # # # # # # # # # # # # # # # # # # # # # # # # # # # # # # # # # # # # # # # # # #

function tue-install-git
{
    tue-install-debug "tue-install-git $@"
    local repo=$1
    local targetdir=$2
    local version=$3

    # Change url to https/ssh
    repo=$(_github_https_or_ssh $repo)

    if [ ! -d $targetdir ]
    then
        tue-install-debug "git clone --recursive $repo $targetdir"
        res=$(git clone --recursive $repo $targetdir 2>&1)
        TUE_INSTALL_GIT_PULL_Q+=$targetdir
    else
        # Check if we have already pulled the repo
        if [[ $TUE_INSTALL_GIT_PULL_Q =~ $targetdir ]]
        then
            tue-install-debug "Repo previously pulled, skipping"
            # We have already pulled this repo, skip it
            res=
        else
            # Switch url of origin to use https/ssh if different
            # Get current remote url
            local current_url=$(git -C $targetdir config --get remote.origin.url)

            # If different, switch url
            if [ ! "$current_url" == "$repo" ]
            then
                tue-install-debug "git -C $targetdir remote set-url origin $repo"
                git -C $targetdir remote set-url origin $repo
                tue-install-info "URL has switched to $repo"
            fi

            tue-install-debug "git -C $targetdir pull --ff-only --prune"

            res=$(git -C $targetdir pull --ff-only --prune 2>&1)

            tue-install-debug "$res"

            TUE_INSTALL_GIT_PULL_Q+=$targetdir

            if [[ $res == "Already up to date"* ]]
            then
                res=
            fi
        fi
    fi

    tue-install-debug "Desired version: $version"
    if [ -n "$version" ];
    then
        _try_branch $targetdir $version
        res="$res $_try_branch_res"
    fi

    tue-install-debug "Desired branch: $BRANCH"
    if [ -n "$BRANCH" ]; #Cannot be combined with version-if because this one might not exist
    then
        _try_branch $targetdir "$BRANCH"
        res="$res $_try_branch_res"
    fi

    _show_update_message $TUE_INSTALL_CURRENT_TARGET "$res"
}

# # # # # # # # # # # # # # # # # # # # # # # # # # # # # # # # # # # # # # # # # # # # # # # # #

function tue-install-apply-patch
{
    if [ -z "$1" ]
    then
        tue-install-error "Invalid tue-install-apply-patch call: needs patch file as argument."
    fi

    if [ -z "$TUE_INSTALL_PKG_DIR" ]
    then
        tue-install-error "Invalid tue-install-apply-patch call: package directory is unknown."
    fi

    patch_file=$TUE_INSTALL_CURRENT_TARGET_DIR/$1

    if [ ! -f $patch_file ]
    then
        tue-install-error "Invalid tue-install-apply-patch call: patch file '$1' does not exist."
    fi

    patch -s -N -r - -p0 -d $TUE_INSTALL_PKG_DIR < $patch_file
}

# # # # # # # # # # # # # # # # # # # # # # # # # # # # # # # # # # # # # # # # # # # # # # # # #

function tue-install-cp
{
    if [ -z "$2" ]
    then
        tue-install-error "Invalid tue-install-cp call: needs two arguments (source and target). The source must be relative to the installer target directory"
    fi

    local source_files="$TUE_INSTALL_CURRENT_TARGET_DIR/$1"

    # Check if user is allowed to write on target destination
    local root_required=true
    if namei -l "$2" | grep -q $(whoami)
    then
        root_required=false
    fi

    local cp_target=
    local cp_target_parent_dir=

    if [ -d "$2" ]
    then
        cp_target_parent_dir="${2%%/}"
    else
        cp_target_parent_dir="$(dirname "$2")"
    fi

    for file in $source_files
    do
        if [ ! -f "$file" ]
        then
            tue-install-error "Invalid tue-install-cp call: file '$file' does not exist."
        fi

        if [ -d "$2" ]
        then
            cp_target="$cp_target_parent_dir"/$(basename "$file")
        else
            cp_target="$2"
        fi

        if ! cmp --quiet "$file" "$cp_target"
        then
            tue-install-debug "File $file and $cp_target are different, copying..."
            if "$root_required"
            then
                tue-install-debug "Using elevated privileges (sudo)"
                sudo mkdir --parents --verbose "$cp_target_parent_dir" && sudo cp --verbose "$file" "$cp_target"
            else
                mkdir --parents --verbose "$cp_target_parent_dir" && cp --verbose "$file" "$cp_target"
            fi
        fi

    done
}

# # # # # # # # # # # # # # # # # # # # # # # # # # # # # # # # # # # # # # # # # # # # # # # # #

# Reads SOURCE_FILE and looks in TARGET_FILE for the first and last line of SOURCE_FILE. If these
# are not found, SOURCE_FILE is appended to TARGET_FILE. Otherwise, the appearance of the first and
# last line of SOURCE_FILE in TARGET_FILE, and everything in between, is replaced by the contents
# of SOURCE_FILE.
# This is useful for adding text blocks to files and allowing to change only that part of the file
# on a next update. It is advised to start and end SOURCE_FILE with unique tags, e.g.:
#
#    # BEGIN TU/E BLOCK
#    .... some text ...
#    # END TU/E BLOCK
#
function tue-install-add-text
{
    if [ -z "$2" ]
    then
        tue-install-error "Invalid tue-install-add-text call. Usage: tue-install-add-text SOURCE_FILE TARGET_FILE"
    fi

    local source_file=$TUE_INSTALL_CURRENT_TARGET_DIR/$1
    local target_file=$2

    local root_required=true
    if namei -l $target_file | grep -q $(whoami)
    then
        root_required=false
    fi

    if [ ! -f $source_file ]
    then
        tue-install-error "tue-install-add-text: No such file: $source_file"
    fi

    if [ ! -f $target_file ]
    then
        tue-install-error "tue-install-add-text: No such file: $target_file"
    fi

    local begin_tag=$(head -n 1 $source_file)
    local end_tag=$(tail -n 1 $source_file)
    local text=$(cat $source_file)

    if ! grep -q "$begin_tag" $target_file
    then
        if $root_required
        then
            echo -e "$text" | sudo tee --append $target_file
        else
            echo -e "$text" | tee --append $target_file
        fi
    else
        if $root_required
        then
            sed -e "/^$end_tag/r $source_file" -e "/^$begin_tag/,/^$end_tag/d" $target_file | sudo tee $target_file.tmp
            sudo mv $target_file.tmp $target_file
        else
            sed -e "/^$end_tag/r $source_file" -e "/^$begin_tag/,/^$end_tag/d" $target_file | tee $target_file.tmp
            mv $target_file.tmp $target_file
        fi
    fi
}

# # # # # # # # # # # # # # # # # # # # # # # # # # # # # # # # # # # # # # # # # # # # # # # # #

function tue-install-system
{
    if [ -z "$1" ]
    then
        tue-install-error "Invalid tue-install-system call: needs package as argument."
    fi
    tue-install-debug "Adding $1 to apt list"
    TUE_INSTALL_SYSTEMS="$1 $TUE_INSTALL_SYSTEMS"
}

# # # # # # # # # # # # # # # # # # # # # # # # # # # # # # # # # # # # # # # # # # # # # # # # #

function tue-install-system-now
{
    tue-install-debug "tue-install-system-now $@"
    if [ -z "$1" ]
    then
        tue-install-error "Invalid tue-install-system-now call: needs package as argument."
    fi

    pkgs_to_install=""
    for pkg in $@ # Unquoted to seperate arguments based on spaces
    do
        # Check if pkg is not already installed dpkg -S does not cover previously removed packages
        # Based on https://stackoverflow.com/questions/1298066
        if ! dpkg-query -W -f='${Status}' $pkg 2>/dev/null | grep -q "ok installed"
        then
            pkgs_to_install="$pkgs_to_install $pkg"
        else
            tue-install-debug "$pkg is already installed"
        fi
    done

    if [ -n "$pkgs_to_install" ]
    then
        echo -e "Going to run the following command:\n"
        echo -e "sudo apt-get install --assume-yes $pkgs_to_install\n"

        # Wait for apt-lock first (https://askubuntu.com/a/375031)
        i=0
        tput sc
        while fuser /var/lib/dpkg/lock >/dev/null 2>&1
        do
            case $(($i % 4)) in
                0 ) j="-" ;;
                1 ) j="\\" ;;
                2 ) j="|" ;;
                3 ) j="/" ;;
            esac
            tput rc
            echo -en "\r[$j] Waiting for other software managers to finish..."
            sleep 0.5
            ((i=i+1))
        done

        sudo apt-get install --assume-yes $pkgs_to_install
        tue-install-debug "Installed $pkgs_to_install ($?)"
    fi
}

# # # # # # # # # # # # # # # # # # # # # # # # # # # # # # # # # # # # # # # # # # # # # # # # #

function tue-install-ppa
{
    if [ -z "$1" ]
    then
        tue-install-error "Invalid tue-install-ppa call: needs ppa as argument."
    fi

    if [[ ! $1 == ppa:* ]]
    then
        tue-install-error "Invalid tue-install-ppa call: needs to start with ppa:"
    fi
    tue-install-debug "Adding $1 to PPA list"
    TUE_INSTALL_PPA="$1 $TUE_INSTALL_PPA"
}

# # # # # # # # # # # # # # # # # # # # # # # # # # # # # # # # # # # # # # # # # # # # # # # # #

function tue-install-pip
{
    if [ -z "$1" ]
    then
        tue-install-error "Invalid tue-install-pip call: needs package as argument."
    fi
    tue-install-debug "Adding $1 to pip list"
    TUE_INSTALL_PIPS="$1 $TUE_INSTALL_PIPS"
}

# # # # # # # # # # # # # # # # # # # # # # # # # # # # # # # # # # # # # # # # # # # # # # # # #

function tue-install-snap
{
    if [ -z "$1" ]
    then
        tue-install-error "Invalid tue-install-snap call: needs package as argument."
    fi
    tue-install-debug "Adding $1 to snap list"
    TUE_INSTALL_SNAPS="$1 $TUE_INSTALL_SNAPS"
}

# # # # # # # # # # # # # # # # # # # # # # # # # # # # # # # # # # # # # # # # # # # # # # # # #

function tue-install-dpkg
{
    if [ -z "$1" ]
    then
        tue-install-error "Invalid tue-install-dpkg call: needs package as argument."
    fi
    tue-install-debug "Installing dpkg $1"
    sudo dpkg --install $1
    tue-install-debug "sudo apt-get --fix-broken --assume-yes install"
    sudo apt-get --fix-broken --assume-yes install
}

# # # # # # # # # # # # # # # # # # # # # # # # # # # # # # # # # # # # # # # # # # # # # # # # #

function tue-install-ros
{
    install_type=$1
    src=$2
    sub_dir=$3
    version=$4

    tue-install-debug "Installing ros package: type = $install_type, source = $src"

    [ -n "$TUE_ROS_DISTRO" ] || tue-install-error "Environment variable 'TUE_ROS_DISTRO' is not set."

    local ros_pkg_name=${TUE_INSTALL_CURRENT_TARGET#ros-}

    # First of all, make sure ROS itself is installed
    tue-install-target ros || tue-install-error "Failed to install target 'ROS'"

    if [ "$install_type" = "system" ]
    then
        tue-install-debug "tue-install-system ros-$TUE_ROS_DISTRO-$src"

        # all HSR system targets from Toyota need extra apt sources
        if [[ $src == *"hsr"* ||  "$src" == *"tmc"* ]]
        then
            tue-install-target hsr-setup || tue-install-error "Failed to install target 'hsr-setup'"
        fi

        tue-install-system ros-$TUE_ROS_DISTRO-$src
        return 0
    fi

    if [ -z $ROS_PACKAGE_INSTALL_DIR ]
    then
        tue-install-error "Environment variable ROS_PACKAGE_INSTALL_DIR not set."
    fi

    # Make sure the ROS package install dir exists
    tue-install-debug "Creating ROS package install dir: $ROS_PACKAGE_INSTALL_DIR"
    mkdir -p $ROS_PACKAGE_INSTALL_DIR

    local ros_pkg_dir=$ROS_PACKAGE_INSTALL_DIR/$ros_pkg_name
    local repos_dir=$TUE_REPOS_DIR/$src
    # replace spaces with underscores
    repos_dir=${repos_dir// /_}
    # now, clean out anything that's not alphanumeric or an underscore
    repos_dir=${repos_dir//[^a-zA-Z0-9\/\.-]/_}

    # For backwards compatibility: if the ros_pkg_dir already exists and is NOT
    # a symbolic link, then update this direcory instead of creating a symbolic
    # link from the repos directory. In other words, the ros_pkg_dir becomes the
    # repos_dir
    if [[ -d $ros_pkg_dir && ! -L $ros_pkg_dir ]]
    then
        repos_dir=$ros_pkg_dir
    fi
    tue-install-debug "repos_dir = $repos_dir"

    if [ "$install_type" = "git" ]
    then
        tue-install-git $src $repos_dir $version
        tue-install-debug "git clone $src"
<<<<<<< HEAD
        echo "git clone $src" >> $INSTALL_DETAILS_FILE
        [ "$version" ] && echo "# NOTE: check-out version $version" >> $INSTALL_DETAILS_FILE
    elif [ "$install_type" = "svn" ]
    then
        tue-install-svn $src $repos_dir $version
        if [ "$version" ]
        then
            echo "svn co $src -r $version" >> $INSTALL_DETAILS_FILE
        else
            echo "svn co $src" >> $INSTALL_DETAILS_FILE
        fi
=======
    elif [ "$install_type" = "svn" ]; then
        tue-install-svn $src $repos_dir $version
>>>>>>> 4bc4fcf5
    else
        tue-install-error "Unknown ros install type: '${install_type}'"
    fi

    if [ -d $repos_dir ]
    then
        if [ ! -d $repos_dir/$sub_dir ]
        then
            tue-install-error "Subdirectory '$sub_dir' does not exist for URL '$src'."
        fi

        if [ -L $ros_pkg_dir ]
        then
            # Test if the current symbolic link points to the same repository dir. If not, give a warning
            # because it means the source URL has changed
            if [ ! $ros_pkg_dir -ef $repos_dir/$sub_dir ]
            then
                tue-install-info "URL has changed to $src/$subdir"
                rm $ros_pkg_dir
                ln -s $repos_dir/$sub_dir $ros_pkg_dir
            fi
        elif [ ! -d $ros_pkg_dir ]
        then
            # Create a symbolic link to the system workspace
            ln -s $repos_dir/$sub_dir $ros_pkg_dir
        fi

        if  [ -f $ros_pkg_dir/package.xml ]
        then
            # Catkin
            deps=$($TUE_INSTALL_SCRIPTS_DIR/parse-ros-package-deps.py $ros_pkg_dir/package.xml)
            tue-install-debug "Parsed package.xml \n$deps"

            for dep in $deps
            do
                # Preference given to target name starting with ros-
                tue-install-target ros-$dep || tue-install-target $dep || \
                    tue-install-error "Targets 'ros-$dep' and '$dep' does not exist."
            done

        else
            tue-install-warning "Does not contain a valid ROS package.xml."
        fi

    else
        tue-install-error "Checking out $src was not successful."
    fi

    TUE_INSTALL_PKG_DIR=$ros_pkg_dir
}

# # # # # # # # # # # # # # # # # # # # # # # # # # # # # # # # # # # # # # # # # # # # # # # # #

function generate_setup_file
{
    # Check whether this target was already added to the setup
    if [[ "$TUE_SETUP_TARGETS" == *" $1 "* ]];
    then
        return 0
    fi

    TUE_SETUP_TARGETS=" $1$TUE_SETUP_TARGETS"

    # Check if the dependency file exists. If not, return
    if [ ! -f $TUE_INSTALL_DEPENDENCIES_DIR/$1 ]
    then
        return 0
    fi

    # Recursively add a setup for each dependency
    deps=`cat $TUE_INSTALL_DEPENDENCIES_DIR/$1`
    for dep in $deps
    do
        # You shouldn't depend on yourself
        if [ "$1" != "$dep" ]
        then
            generate_setup_file $dep
        fi
    done

    local tue_setup_file=$TUE_INSTALL_TARGETS_DIR/$1/setup
    if [ -f $tue_setup_file ]
    then
        echo "source $tue_setup_file" >> $TUE_ENV_DIR/.env/setup/target_setup.bash
    fi
}

# # # # # # # # # # # # # # # # # # # # # # # # # # # # # # # # # # # # # # # # # # # # # # # # #
#                                           MAIN LOOP
# # # # # # # # # # # # # # # # # # # # # # # # # # # # # # # # # # # # # # # # # # # # # # # # #

# Make sure tools used by this installer are installed
tue-install-system-now python-yaml git python-pip

stamp=$(date_stamp)
INSTALL_DETAILS_FILE=/tmp/tue-get-details-$stamp
touch $INSTALL_DETAILS_FILE

# CATKIN PACKAGES
ROS_PACKAGE_INSTALL_DIR=$TUE_SYSTEM_DIR/src

TUE_INSTALL_SCRIPTS_DIR=$TUE_DIR/installer

TUE_INSTALL_STATE_DIR=/tmp/tue-installer/$stamp
mkdir -p $TUE_INSTALL_STATE_DIR

TUE_INSTALL_GIT_PULL_Q=()

TUE_INSTALL_SYSTEMS=
TUE_INSTALL_PPA=
TUE_INSTALL_PIPS=
TUE_INSTALL_SNAPS=

TUE_INSTALL_WARNINGS=
TUE_INSTALL_INFOS=

if [ -d "/usr/local/cuda/" ]
then
    export TUE_CUDA=1
fi

# # # # # # # # # # # # # # # # # # # # # # # # # # # # # # # # # # # # # # # # # # # # # # # # #

tue_cmd=$1
shift

# idiomatic parameter and option handling in sh
targets=""
while test $# -gt 0
do
    case "$1" in
        --debug) DEBUG=true
            ;;
        --branch*) BRANCH=`echo $1 | sed -e 's/^[^=]*=//g'`
            ;;
        --*) echo "unknown option $1"
            ;;
        *) targets="$targets $1"
            ;;
    esac
    shift
done

if [[ -z "${targets// }" ]] #If only whitespace
then
    # If no targets are provided, update all installed targets
    targets=`ls $TUE_INSTALL_INSTALLED_DIR`
fi

for target in $targets
do
    tue-install-debug "Main loop: installing $target"
    tue-install-target $target || tue-install-error "Installed target: '$target' doesn't exist (anymore)"

    if [[ "$tue_cmd" == "install" ]]
    then # Mark as installed
        tue-install-debug "[$target] marked as installed after a successful install"
        touch $TUE_INSTALL_INSTALLED_DIR/$target
    else
        tue-install-debug "[$target] succesfully updated"
    fi
done

# (Re-)generate setup file
mkdir -p $TUE_ENV_DIR/.env/setup
echo "# This file was auto-generated by tue-install. Do not change this file." > $TUE_ENV_DIR/.env/setup/target_setup.bash

mkdir -p $TUE_INSTALL_DEPENDENCIES_DIR
installed_targets=`ls $TUE_INSTALL_DEPENDENCIES_DIR`
TUE_SETUP_TARGETS=" "
for t in $installed_targets
do
    generate_setup_file $t
done

# Display infos
if [ -n "$TUE_INSTALL_INFOS" ]
then
    echo -e "\e[0;36m\nSome information you may have missed:\n\n$TUE_INSTALL_INFOS\033[0m"
fi

# Display warnings
if [ -n "$TUE_INSTALL_WARNINGS" ]
then
    echo -e "\033[33;5;1m\nOverview of warnings:\n\n$TUE_INSTALL_WARNINGS\033[0m"
fi

# Remove temp directories
rm -rf $TUE_INSTALL_STATE_DIR

# Installing all the ppa repo's, which are collected during install
if [ -n "$TUE_INSTALL_PPA" ]
then
    TUE_INSTALL_CURRENT_TARGET="PPA-ADD"

    PPA_ADDED=""
    for ppa in $TUE_INSTALL_PPA
    do
        if [ -z "$(grep -h "^deb.*${ppa#ppa:}" /etc/apt/sources.list.d/* 2>&1)" ]
        then
            tue-install-system-now software-properties-common
            tue-install-info "Adding ppa: $ppa"
            sudo add-apt-repository --yes $ppa
            PPA_ADDED=true
        else
            tue-install-debug "$ppa is already added previously"
        fi
    done
    if [ -n "$PPA_ADDED" ]
    then
        tue-install-debug "Updating apt-get"
        sudo apt-get update -qq
    fi
fi

# Installing all system (apt-get) targets, which are collected during the install
if [ -n "$TUE_INSTALL_SYSTEMS" ]
then
    TUE_INSTALL_CURRENT_TARGET="APT-GET"

    tue-install-debug "tue-install-system-now $TUE_INSTALL_SYSTEMS"
    tue-install-system-now "$TUE_INSTALL_SYSTEMS"
fi

# Installing all python (pip) targets, which are collected during the install
if [ -n "$TUE_INSTALL_PIPS" ]
then
    TUE_INSTALL_CURRENT_TARGET="PIP"

    pip_version=$(pip --version | awk '{print $2}')
    if version_gt "9" "$pip_version"
    then
        tue-install-debug "pip not yet version >=9, but $pip_version"
        sudo -H pip install --upgrade pip
    else
        tue-install-debug "Already pip>=9\n"
    fi

    # Just install the packages because checking for installation is not faster
    echo -e "Going to run the following command:\n"
    echo -e "yes | pip install --user $TUE_INSTALL_PIPS\n"
    yes | pip install --user $TUE_INSTALL_PIPS
fi

# Installing all snap targets, which are collected during the install
if [ -n "$TUE_INSTALL_SNAPS" ]
then
    TUE_INSTALL_CURRENT_TARGET="SNAP"

    tue-install-system-now snapd

    snaps_to_install=""
    snaps_installed=$(snap list)
    for pkg in $TUE_INSTALL_SNAPS
    do
        if [[ ! $snaps_installed == *$pkg* ]] # Check if pkg is not already installed
        then
            snaps_to_install="$snaps_to_install $pkg"
            tue-install-debug "snap pkg: $pkg is not yet installed"
        else
            tue-install-debug "snap pkg: $pkg is already installed"
        fi
    done

    if [ -n "$snaps_to_install" ]
    then
        echo -e "Going to run the following command:\n"
        for pkg in $snaps_to_install
        do
            echo -e "yes | sudo snap install --classic $pkg\n"
            tue-install-debug "yes | sudo snap install --classic $pkg"
            yes | sudo snap install --classic $pkg
        done
    fi
fi<|MERGE_RESOLUTION|>--- conflicted
+++ resolved
@@ -59,16 +59,11 @@
 
 function tue-install-debug
 {
-<<<<<<< HEAD
     if [ "$DEBUG" = "true" ]
     then
-        echo -e "\e[0;34m[$TUE_INSTALL_CURRENT_TARGET] DEBUG: $1\033[0m"
-=======
-    if [ "$DEBUG" = "true" ]; then
         echo -e "\e[0;34m[$TUE_INSTALL_CURRENT_TARGET] DEBUG: $1\033[0m"  | tee --append $INSTALL_DETAILS_FILE
     else
         echo -e "\e[0;34m[$TUE_INSTALL_CURRENT_TARGET] DEBUG: $1\033[0m"  | tee --append $INSTALL_DETAILS_FILE 1> /dev/null
->>>>>>> 4bc4fcf5
     fi
 }
 
@@ -602,22 +597,9 @@
     then
         tue-install-git $src $repos_dir $version
         tue-install-debug "git clone $src"
-<<<<<<< HEAD
-        echo "git clone $src" >> $INSTALL_DETAILS_FILE
-        [ "$version" ] && echo "# NOTE: check-out version $version" >> $INSTALL_DETAILS_FILE
     elif [ "$install_type" = "svn" ]
     then
         tue-install-svn $src $repos_dir $version
-        if [ "$version" ]
-        then
-            echo "svn co $src -r $version" >> $INSTALL_DETAILS_FILE
-        else
-            echo "svn co $src" >> $INSTALL_DETAILS_FILE
-        fi
-=======
-    elif [ "$install_type" = "svn" ]; then
-        tue-install-svn $src $repos_dir $version
->>>>>>> 4bc4fcf5
     else
         tue-install-error "Unknown ros install type: '${install_type}'"
     fi
