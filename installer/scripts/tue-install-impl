#!/bin/bash
#_tue-check-env-vars || return 1

TUE_INSTALL_DEPENDENCIES_DIR=$TUE_ENV_DIR/.env/dependencies
TUE_INSTALL_DEPENDENCIES_ON_DIR=$TUE_ENV_DIR/.env/dependencies-on
TUE_INSTALL_INSTALLED_DIR=$TUE_ENV_DIR/.env/installed

mkdir -p $TUE_INSTALL_DEPENDENCIES_DIR
mkdir -p $TUE_INSTALL_DEPENDENCIES_ON_DIR
mkdir -p $TUE_INSTALL_INSTALLED_DIR

TUE_INSTALL_TARGETS_DIR=$TUE_DIR/installer/targets

# # # # # # # # # # # # # # # # # # # # # # # # # # # # # # # # # # # # # # # # # # # # # # # # #

function _make_sure_installed
{
    local pkgs_to_install=
    for pkg in $@
    do
        if ! dpkg -s $pkg &> /dev/null
        then
            pkgs_to_install="$pkgs_to_install $pkg"
        fi
    done

    if [ -n "$pkgs_to_install" ]
    then
        echo "Going to install: $pkgs_to_install"
        sudo apt-get install -y $pkgs_to_install
    fi
}

# # # # # # # # # # # # # # # # # # # # # # # # # # # # # # # # # # # # # # # # # # # # # # # # #

# Make sure tools used by this installer are installed
_make_sure_installed python-yaml git subversion python-pip

TUE_SYSTEM_DIR=$TUE_ENV_DIR/system
TUE_REPOS_DIR=$TUE_ENV_DIR/repos

# # # # # # # # # # # # # # # # # # # # # # # # # # # # # # # # # # # # # # # # # # # # # # # # #

function randid {
    </dev/urandom tr -dc '0123456789abcdef' | head -c16; echo ""
}

# # # # # # # # # # # # # # # # # # # # # # # # # # # # # # # # # # # # # # # # # # # # # # # # #

function tue-install-error {
    echo -e "\033[38;5;1m
Error while installing target '$TUE_INSTALL_CURRENT_TARGET':

    $1
\033[0m"
    return 1
}

# # # # # # # # # # # # # # # # # # # # # # # # # # # # # # # # # # # # # # # # # # # # # # # # #

function tue-install-warning {
    echo -e "\033[33;5;1m[$TUE_INSTALL_CURRENT_TARGET] WARNING: $1\033[0m"
    TUE_INSTALL_WARNINGS="    [$TUE_INSTALL_CURRENT_TARGET] $1\n${TUE_INSTALL_WARNINGS}"
}

# # # # # # # # # # # # # # # # # # # # # # # # # # # # # # # # # # # # # # # # # # # # # # # # #

function tue-install-info {
    echo -e "\e[0;36m[$TUE_INSTALL_CURRENT_TARGET] INFO: $1\033[0m"
    TUE_INSTALL_INFOS="    [$TUE_INSTALL_CURRENT_TARGET] $1\n${TUE_INSTALL_INFOS}"
}

# # # # # # # # # # # # # # # # # # # # # # # # # # # # # # # # # # # # # # # # # # # # # # # # #

function tue-install-debug {
    if [ "$DEBUG" = "true" ]; then
        echo -e "\e[0;34m[$TUE_INSTALL_CURRENT_TARGET] DEBUG: $1\033[0m"
    fi
}


# # # # # # # # # # # # # # # # # # # # # # # # # # # # # # # # # # # # # # # # # # # # # # # # #

function tue-install-target {
    local target=$1

    tue-install-debug "Installing $target"

    local parent_target=$TUE_INSTALL_CURRENT_TARGET

    # If the target has a parent target, add target as a dependency to the parent target
    if [ -n "$parent_target" ]
    then
        echo "$target" >> $TUE_INSTALL_DEPENDENCIES_DIR/$parent_target
        echo "$parent_target" >> $TUE_INSTALL_DEPENDENCIES_ON_DIR/$target
        sort $TUE_INSTALL_DEPENDENCIES_ON_DIR/$target -u -o $TUE_INSTALL_DEPENDENCIES_ON_DIR/$target
    fi

    if [ ! -f $TUE_INSTALL_STATE_DIR/$target ]; then
        tue-install-debug "File $TUE_INSTALL_STATE_DIR/$target does not exist, going to installation procedure"

        if [ ! -d $TUE_INSTALL_TARGET_DIR/$target ]
        then
            tue-install-error "Target '$target' does not exist."
        fi

        local install_file=$TUE_INSTALL_TARGET_DIR/$target/install

        TUE_INSTALL_CURRENT_TARGET_DIR=$TUE_INSTALL_TARGET_DIR/$target
        TUE_INSTALL_CURRENT_TARGET=$target

        # Empty the target's dependency file
        tue-install-debug "Emptying $TUE_INSTALL_DEPENDENCIES_DIR/$target"
        > $TUE_INSTALL_DEPENDENCIES_DIR/$target

        if [ -f $install_file.yaml ]
        then
<<<<<<< HEAD
            local cmds=`$TUE_INSTALL_SCRIPTS_DIR/parse-install-yaml $install_file.yaml`
=======
            tue-install-debug "Parsing $install_file.yaml"
            local cmds=`$TUE_DIR/installer/scripts/parse-install-yaml $install_file.yaml`
>>>>>>> 87f564af
            if [ $? -eq 0 ]; then
                for cmd in $cmds
                do
                    tue-install-debug "Running following command: $cmd"
                    ${cmd//^/ }
                done
            else
                tue-install-error "Invalid install.yaml: $cmd"
            fi
        fi

        if [ -f $install_file.bash ]
        then
            tue-install-debug "Sourcing $install_file.bash"
            source $install_file.bash
        fi

        touch $TUE_INSTALL_STATE_DIR/$target
    fi

    TUE_INSTALL_CURRENT_TARGET=$parent_target
    TUE_INSTALL_CURRENT_TARGET_DIR=$TUE_INSTALL_TARGET_DIR/$parent_target

    tue-install-debug "Finished installing $target"
}

# # # # # # # # # # # # # # # # # # # # # # # # # # # # # # # # # # # # # # # # # # # # # # # # #

function _show_update_message
{
    if [ -n "$2" ]
    then
        echo -e "\n    \033[1m$1\033[0m"
        echo "--------------------------------------------------"
        echo -e "$2"
        echo "--------------------------------------------------"
        echo ""
    else
        echo -e "\033[1m$1\033[0m: up-to-date"
    fi
}

# # # # # # # # # # # # # # # # # # # # # # # # # # # # # # # # # # # # # # # # # # # # # # # # #

function tue-install-svn
{
    if [ ! -d $2 ]; then
        res=$(svn co $1 $2 --trust-server-cert --non-interactive 2>&1)
    else
        res=$(svn up $2 --trust-server-cert --non-interactive 2>&1)
        if echo "$res" | grep -q "At revision";
        then
            res=
        fi
    fi

    _show_update_message $TUE_INSTALL_CURRENT_TARGET "$res"
}

# # # # # # # # # # # # # # # # # # # # # # # # # # # # # # # # # # # # # # # # # # # # # # # # #

function tue-install-git
{
    tue-install-debug "tue-install-git $@"
    if [ ! -d $2 ]; then
        tue-install-debug "git clone --recursive $1 $2"
        res=$(git clone --recursive $1 $2 2>&1)
	TUE_INSTALL_GIT_PULL_Q+=$2
    else
        # Check if we have already pulled the repo
        if [[ $TUE_INSTALL_GIT_PULL_Q =~ $2 ]]
        then
            tue-install-debug "Repo previously pulled, skipping"
            # We have already pulled this repo, skip it
            res=
        else
            local mem_pwd=$PWD
            cd $2
            tue-install-debug "cd $2 && git pull --ff-only --prune"
            res=$(git pull --ff-only --prune 2>&1)
            tue-install-debug "$res"
            TUE_INSTALL_GIT_PULL_Q+=$2

            cd $mem_pwd

            if [[ $res == "Already up-to-date"* ]]
            then
                res=
            fi
        fi
    fi

    local version=$3
    if [ -n "$version" ];
    then
        mem_pwd=$PWD
        cd $2

        tue-install-debug "cd $2 && git checkout $version"

        cres=$(git checkout $version 2>&1)
        if [[ $cres == "Already on "* ]]
        then
            cres=
        fi

        res=$res$cres
        cd $mem_pwd
    fi

    _show_update_message $TUE_INSTALL_CURRENT_TARGET "$res"
}

# # # # # # # # # # # # # # # # # # # # # # # # # # # # # # # # # # # # # # # # # # # # # # # # #

function tue-install-apply-patch
{
    if [ -z "$1" ]
    then
        tue-install-error "Invalid tue-install-apply-patch call: needs patch file as argument."
    fi

    if [ -z "$TUE_INSTALL_PKG_DIR" ]
    then
        tue-install-error "Invalid tue-install-apply-patch call: package directory is unknown."
    fi

    patch_file=$TUE_INSTALL_CURRENT_TARGET_DIR/$1

    if [ ! -f $patch_file ]
    then
        tue-install-error "Invalid tue-install-apply-patch call: patch file '$1' does not exist."
    fi

    patch -s -N -r - -p0 -d $TUE_INSTALL_PKG_DIR < $patch_file
}

# # # # # # # # # # # # # # # # # # # # # # # # # # # # # # # # # # # # # # # # # # # # # # # # #

function tue-install-cp
{
    if [ -z "$2" ]
    then
        tue-install-error "Invalid tue-install-cp call: needs two arguments (source and target)."
    fi

    file=$TUE_INSTALL_CURRENT_TARGET_DIR/$1

    if [ ! -f $file ]
    then
        tue-install-error "Invalid tue-install-cp call: file '$1' does not exist."
    fi

    # Check if user is allowed to write on target destination
    local root_required=true
    if namei -l $2 | grep -q $USER
    then
        root_required=false
    fi

    if ! cmp --quiet $file $2
    then
        if $root_required
        then
            sudo cp --verbose $file $2
        else
            cp --verbose $file $2
        fi
    fi
}

# # # # # # # # # # # # # # # # # # # # # # # # # # # # # # # # # # # # # # # # # # # # # # # # #

# Reads SOURCE_FILE and looks in TARGET_FILE for the first and last line of SOURCE_FILE. If these
# are not found, SOURCE_FILE is appended to TARGET_FILE. Otherwise, the appearance of the first and
# last line of SOURCE_FILE in TARGET_FILE, and everything in between, is replaced by the contents
# of SOURCE_FILE.
# This is useful for adding text blocks to files and allowing to change only that part of the file
# on a next update. It is advised to start and end SOURCE_FILE with unique tags, e.g.:
#
#    # BEGIN TU/E BLOCK
#    .... some text ...
#    # END TU/E BLOCK
#
function tue-install-add-text
{
    if [ -z "$2" ]
    then
        tue-install-error "Invalid tue-install-add-text call. Usage: tue-install-add-text SOURCE_FILE TARGET_FILE"
    fi

    local source_file=$TUE_INSTALL_CURRENT_TARGET_DIR/$1
    local target_file=$2

    local root_required=true
    if namei -l $target_file | grep -q $USER
    then
        root_required=false
    fi

    if [ ! -f $source_file ]
    then
        tue-install-error "tue-install-add-text: No such file: $source_file"
    fi

    if [ ! -f $target_file ]
    then
        tue-install-error "tue-install-add-text: No such file: $target_file"
    fi

    local begin_tag=$(head -n 1 $source_file)
    local end_tag=$(tail -n 1 $source_file)
    local text=$(cat $source_file)

    if ! grep -q "$begin_tag" $target_file
    then
        if $root_required
        then
            echo -e "$text" | sudo tee --append $target_file
        else
            echo -e "$text" | tee --append $target_file
        fi
    else
        if $root_required
        then
            sed -e "/^$end_tag/r $source_file" -e "/^$begin_tag/,/^$end_tag/d" $target_file | sudo tee $target_file.tmp
            sudo mv $target_file.tmp $target_file
        else
            sed -e "/^$end_tag/r $source_file" -e "/^$begin_tag/,/^$end_tag/d" $target_file | tee $target_file.tmp
            mv $target_file.tmp $target_file
        fi
    fi
}

# # # # # # # # # # # # # # # # # # # # # # # # # # # # # # # # # # # # # # # # # # # # # # # # #

function tue-install-system
{
    if [ -z "$1" ]
    then
        tue-install-error "Invalid tue-install-system call: needs package as argument."
    fi
	tue-install-debug "Adding $1 to apt list"
    TUE_INSTALL_SYSTEMS="$1 $TUE_INSTALL_SYSTEMS"
}

# # # # # # # # # # # # # # # # # # # # # # # # # # # # # # # # # # # # # # # # # # # # # # # # #

function tue-install-ppa
{
    if [ -z "$1" ]
    then
        tue-install-error "Invalid tue-install-ppa call: needs ppa as argument."
    fi

    if [[ ! $1 == ppa:* ]]
    then
        tue-install-error "Invalid tue-install-ppa call: needs to start with ppa:"
    fi
	tue-install-debug "Adding $1 to PPA list"
    TUE_INSTALL_PPA="$1 $TUE_INSTALL_PPA"
}

# # # # # # # # # # # # # # # # # # # # # # # # # # # # # # # # # # # # # # # # # # # # # # # # #

function tue-install-pip
{
    if [ -z "$1" ]
    then
        tue-install-error "Invalid tue-install-pip call: needs package as argument."
    fi
	tue-install-debug "Adding $1 to pip list"
    TUE_INSTALL_PIPS="$1 $TUE_INSTALL_PIPS"
}

# # # # # # # # # # # # # # # # # # # # # # # # # # # # # # # # # # # # # # # # # # # # # # # # #

function tue-install-ros {
    type=$1
    source=$2
    sub_dir=$3
    version=$4

    tue-install-debug "Installing ros package: type = $type, source = $source"

    [ -n "$TUE_ROS_DISTRO" ] || tue-install-error "Environment variable 'TUE_ROS_DISTRO' is not set."

    local ros_pkg_name=${TUE_INSTALL_CURRENT_TARGET#ros-}

    # First of all, make sure ROS itself is installed
    tue-install-target ros

    if [ "$type" = "system" ]; then
        tue-install-debug "tue-install-system ros-$TUE_ROS_DISTRO-$source"
        tue-install-system ros-$TUE_ROS_DISTRO-$source
        return
    fi

    if [ -z $ROS_PACKAGE_INSTALL_DIR ]; then
        tue-install-error "Environment variable ROS_PACKAGE_INSTALL_DIR not set."
    fi

    # Make sure the ROS package install dir exists
    tue-install-debug "Creating ROS package install dir: $ROS_PACKAGE_INSTALL_DIR"
    mkdir -p $ROS_PACKAGE_INSTALL_DIR

    local ros_pkg_dir=$ROS_PACKAGE_INSTALL_DIR/$ros_pkg_name
    local repos_dir=$TUE_REPOS_DIR/$source
    # replace spaces with underscores
    repos_dir=${repos_dir// /_}
    # now, clean out anything that's not alphanumeric or an underscore
    repos_dir=${repos_dir//[^a-zA-Z0-9\/\.-]/_}

    #mkdir -p $repos_dir/..

    # For backwards compatibility: if the ros_pkg_dir already exists and is NOT
    # a symbolic link, then update this direcory instead of creating a symbolic
    # link from the repos directory. In other words, the ros_pkg_dir becomes the
    # repos_dir
    if [[ -d $ros_pkg_dir && ! -L $ros_pkg_dir ]]
    then
        repos_dir=$ros_pkg_dir
    fi
    tue-install-debug "repos_dir = $repos_dir"

    if [ "$type" = "git" ]; then
        tue-install-git $source $repos_dir $version
        tue-install-debug "git clone $source"
        echo "git clone $source" >> $INSTALL_DETAILS_FILE
        [ "$version" ] && echo "# NOTE: check-out version $version" >> $INSTALL_DETAILS_FILE
    elif [ "$type" = "svn" ]; then
        tue-install-svn $source $repos_dir $version
        if [ "$version" ]; then
            echo "svn co $source -r $version" >> $INSTALL_DETAILS_FILE
        else
            echo "svn co $source" >> $INSTALL_DETAILS_FILE
        fi
    else
        tue-install-error "Unknown ros install type: '${type}'"
    fi

    if [ -d $repos_dir ]; then

        if [ ! -d $repos_dir/$sub_dir ]
        then
            tue-install-error "Subdirectory '$sub_dir' does not exist for URL '$source'."
        fi

        if [ -L $ros_pkg_dir ]
        then
            # Test if the current symbolic link points to the same repository dir. If not, give a warning
            # because it means the source URL has changed
            if [ ! $ros_pkg_dir -ef $repos_dir/$sub_dir ]
            then
                tue-install-info "URL has changed to $source/$subdir"
                rm $ros_pkg_dir
                ln -s $repos_dir/$sub_dir $ros_pkg_dir
            fi
        elif [ ! -d $ros_pkg_dir ]
        then
            # Create a symbolic link to the system workspace
            ln -s $repos_dir/$sub_dir $ros_pkg_dir
        fi

        if  [ -f $ros_pkg_dir/package.xml ]; then
            # Catkin

            deps=`$TUE_INSTALL_SCRIPTS_DIR/parse-ros-package-deps $ros_pkg_dir/package.xml`

            for dep in $deps
            do
                tue-install-target ros-$dep
            done

        else
            tue-install-warning "Does not contain a valid ROS package.xml."
        fi

    else
        tue-install-error "Checking out $source was not successful."
    fi

    TUE_INSTALL_PKG_DIR=$ros_pkg_dir
}

# # # # # # # # # # # # # # # # # # # # # # # # # # # # # # # # # # # # # # # # # # # # # # # # #

function generate_setup_file
{
    # Check whether this target was already added to the setup
    if [[ "$TUE_SETUP_TARGETS" == *" $1 "* ]];
    then
        return
    fi

    # Check if the dependency file exists. If not, return
    if [ ! -f $TUE_INSTALL_DEPENDENCIES_DIR/$1 ]
    then
        return
    fi

    # Recursively add a setup for each dependency
    deps=`cat $TUE_INSTALL_DEPENDENCIES_DIR/$1`
    for dep in $deps
    do
        if [ -f $TUE_INSTALL_TARGETS_DIR/$dep/setup ]
        then
            generate_setup_file $dep
        fi
    done

    local tue_setup_file=$TUE_INSTALL_TARGETS_DIR/$1/setup
    if [ -f $tue_setup_file ]
    then
        echo "source $tue_setup_file" >> $TUE_ENV_DIR/.env/setup/target_setup.bash
    fi

    TUE_SETUP_TARGETS=" $1$TUE_SETUP_TARGETS"
}

# # # # # # # # # # # # # # # # # # # # # # # # # # # # # # # # # # # # # # # # # # # # # # # # #
#                                           MAIN LOOP
# # # # # # # # # # # # # # # # # # # # # # # # # # # # # # # # # # # # # # # # # # # # # # # # #

INSTALL_DETAILS_FILE=/tmp/tue-get-details-`randid`
> $INSTALL_DETAILS_FILE

# CATKIN PACKAGES
ROS_PACKAGE_INSTALL_DIR=$TUE_SYSTEM_DIR/src

TUE_INSTALL_TARGET_DIR=$TUE_INSTALL_TARGETS_DIR
TUE_INSTALL_SCRIPTS_DIR=$TUE_DIR/installer/scripts

TUE_INSTALL_STATE_DIR=/tmp/tue-installer/`randid`
mkdir -p $TUE_INSTALL_STATE_DIR

TUE_INSTALL_TEMP_DIR=/tmp/tue-installer/`randid`
mkdir -p $TUE_INSTALL_TEMP_DIR

TUE_INSTALL_GIT_PULL_Q=()

TUE_INSTALL_SYSTEMS=
TUE_INSTALL_PPA=
TUE_INSTALL_PIPS=

TUE_INSTALL_WARNINGS=
TUE_INSTALL_INFOS=

# # # # # # # # # # # # # # # # # # # # # # # # # # # # # # # # # # # # # # # # # # # # # # # # #
#                                           For backwards compatibility
# # # # # # # # # # # # # # # # # # # # # # # # # # # # # # # # # # # # # # # # # # # # # # # # #
if [ -d $TUE_REPOS_DIR/https: ]
then
    echo "Moving to new repos format: $TUE_REPOS_DIR"
    mv -bv "$TUE_REPOS_DIR/https:"/* "$TUE_REPOS_DIR/https_"
    rmdir -v "$TUE_REPOS_DIR/https:"
fi

if [ -d $TUE_REPOS_DIR/github.com ]
then
    echo "Moving to new old repos format: $TUE_REPOS_DIR"
    mkdir -p "$TUE_REPOS_DIR/https_/github.com"
    mv -bv "$TUE_REPOS_DIR/github.com"/* "$TUE_REPOS_DIR/https_/github.com"
    rmdir -v "$TUE_REPOS_DIR/github.com"
fi
# # # # # # # # # # # # # # # # # # # # # # # # # # # # # # # # # # # # # # # # # # # # # # # # #

# idiomatic parameter and option handling in sh
targets=""
while test $# -gt 0
do
    case "$1" in
        --debug) DEBUG=true
            ;;
        --*) echo "unknown option $1"
            ;;
        *) targets="$targets $1"
            ;;
    esac
    shift
done

if [[ -z "${targets// }" ]] #If only whitespace
then
    # If no targets are provided, update all installed targets
    targets=`ls $TUE_INSTALL_INSTALLED_DIR`
fi

for target in $targets
do
    tue-install-debug "Main loop: installing $target"
    tue-install-target $target

    if [ -d $TUE_INSTALL_TARGET_DIR/$target ]
    then
        # Mark as installed
	tue-install-debug "[$target] marked as installed after a successful install"
        touch $TUE_INSTALL_INSTALLED_DIR/$target
    fi
done

# (Re-)generate setup file
mkdir -p $TUE_ENV_DIR/.env/setup
echo "# This file was auto-generated by tue-install. Do not change this file." > $TUE_ENV_DIR/.env/setup/target_setup.bash

mkdir -p $TUE_INSTALL_DEPENDENCIES_DIR
installed_targets=`ls $TUE_INSTALL_DEPENDENCIES_DIR`
TUE_SETUP_TARGETS=" "
for t in $installed_targets
do
    generate_setup_file $t
done

# Display infos
if [ -n "$TUE_INSTALL_INFOS" ]; then
    echo -e "\e[0;36m\nSome information you may have missed:\n\n$TUE_INSTALL_INFOS\033[0m"
fi

# Display warnings
if [ -n "$TUE_INSTALL_WARNINGS" ]; then
    echo -e "\033[33;5;1m\nOverview of warnings:\n\n$TUE_INSTALL_WARNINGS\033[0m"
fi

# Remove temp directories
rm /tmp/tue-installer -rf

# Installing all the ppa repo's, which are collected during install
if [ -n "$TUE_INSTALL_PPA" ]; then

    TUE_INSTALL_CURRENT_TARGET="PPA-ADD"

    echo -e "\nsudo add-apt-repository --yes $TUE_INSTALL_PPA" >> $INSTALL_DETAILS_FILE
    PPA_ADDED=
    for ppa in $TUE_INSTALL_PPA
    do
        if [ -z "$(grep -h "^deb.*${ppa#ppa:}" /etc/apt/sources.list.d/* 2>&1)" ]
        then
            PPA_ADDED=true
            tue-install-info "Adding ppa: $ppa"
            sudo add-apt-repository --yes $ppa
        else
            tue-install-debug "$ppa is already added previously"
        fi
    done
    if [ -n "$PPA_ADDED" ]; then
        tue-install-debug "Updating apt-get"
        sudo apt-get update
    fi
fi

# Installing all system (apt-get) targets, which are collected during the install
if [ -n "$TUE_INSTALL_SYSTEMS" ]; then

    TUE_INSTALL_CURRENT_TARGET="APT-GET"

    echo -e "\nsudo apt-get install --assume-yes $TUE_INSTALL_SYSTEMS" >> $INSTALL_DETAILS_FILE

    pkgs_to_install=
    for pkg in $TUE_INSTALL_SYSTEMS
    do
        # Check if pkg is not already installed dpkg -S does not cover previously removed packages
        # Based on https://stackoverflow.com/questions/1298066
        if ! dpkg-query -W -f='${Status}' $pkg 2>/dev/null | grep -q "ok installed"
        then
            pkgs_to_install="$pkgs_to_install $pkg"
        fi
    done

    if [ -n "$pkgs_to_install" ]
    then
        echo -e "Going to run the following command:\n"
        echo -e "sudo apt-get install --assume-yes $pkgs_to_install\n"
        sudo apt-get install --assume-yes $pkgs_to_install
    fi
fi

# Installing all python (pip) targets, which are collected during the install
if [ -n "$TUE_INSTALL_PIPS" ]; then

    TUE_INSTALL_CURRENT_TARGET="PIP"

    echo -e "\nyes | pip install --user $TUE_INSTALL_PIPS" >> $INSTALL_DETAILS_FILE

    if [[ ! $(pip --version | awk '{print $2}') == '9.'* ]]; then
        tue-install-debug "pip not yet version >=9"
        pip install --user --upgrade pip
    else
        tue-install-debug "Already pip>=9\n"
    fi

    # Just install the packages because checking for installation is not faster
    if [ -n "$TUE_INSTALL_PIPS" ]
    then
        echo -e "Going to run the following command:\n"
        echo -e "yes | pip install --user $TUE_INSTALL_PIPS\n"
        yes | pip install --user $TUE_INSTALL_PIPS
    fi
fi<|MERGE_RESOLUTION|>--- conflicted
+++ resolved
@@ -115,12 +115,8 @@
 
         if [ -f $install_file.yaml ]
         then
-<<<<<<< HEAD
+            tue-install-debug "Parsing $install_file.yaml"
             local cmds=`$TUE_INSTALL_SCRIPTS_DIR/parse-install-yaml $install_file.yaml`
-=======
-            tue-install-debug "Parsing $install_file.yaml"
-            local cmds=`$TUE_DIR/installer/scripts/parse-install-yaml $install_file.yaml`
->>>>>>> 87f564af
             if [ $? -eq 0 ]; then
                 for cmd in $cmds
                 do
