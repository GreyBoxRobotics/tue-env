#! /usr/bin/env bash

_TUE_CATKIN_DEV_DIR=$TUE_ENV_DIR/dev
_TUE_CATKIN_SYSTEM_DIR=$TUE_ENV_DIR/system

# ----------------------------------------------------------------------------------------------------
#                                        HELPER FUNCTIONS
# ----------------------------------------------------------------------------------------------------

function _list_subdirs
{
<<<<<<< HEAD
    fs="$(ls $1)"
=======
    fs=$(ls "$1")
>>>>>>> cb7e1d43
    for f in $fs
    do
        if [ -d "$1"/"$f" ]
        then
            echo "$f"
        fi
    done
}

# ----------------------------------------------------------------------------------------------------
#                                       GIT LOCAL HOUSEKEEPING
# ----------------------------------------------------------------------------------------------------

function _tue-git-branch-clean
{
    if [ -z $1 ]
    then
        echo -e "[tue-git-branch-clean] No target repository provided"
        return 1
    else
        local assume_yes=
        local error_code=

        if [ "$2" == "--yes" ]
        then
            assume_yes=true
        fi

        local repo="$(realpath $1)"

        git -C $repo fetch -p

        local stale_branches=$(git -C $dir branch --list --format "%(if:equals=[gone])%(upstream:track)%(then)%(refname)%(end)" \
    | sed 's,^refs/heads/,,;/^$/d')

        if [ -z "$stale_branches" ]
        then
            echo -e "[tue-git-branch-clean] No branches to remove in repository '$repo'. Cleanup complete."
            return 0
        fi

        if [[ "$stale_branches" == *$(git -C $dir rev-parse --abbrev-ref HEAD)* ]]
        then
            if [ ! "$PWD" == "$repo" ]
            then
                local mempwd=$PWD
                cd $repo
                __tue-robocup-default-branch
                cd $mempwd
            else
                __tue-robocup-default-branch
            fi

            git -C $repo pull --ff-only --prune > /dev/null 2>&1
            error_code=$?

            if [ ! $error_code -eq 0 ]
            then
                echo -en "[tue-git-branch-clean] Error pulling upstream on default branch of repository '$repo'. Cancelling branch cleanup."
                return 1
            fi
        fi

        echo -e "Removing branches:"
        echo -e "------------------"
        echo -e "$stale_branches"

        local branch=
        local unmerged_stale_branch=
        for branch in $stale_branches
        do
            git -C $repo branch -d $branch > /dev/null 2>&1
            local error_code=$?

            if [ ! $error_code -eq 0 ]
            then
                unmerged_stale_branch="$unmerged_stale_branch $branch"
            fi
        done

        if [ ! -z "$unmerged_stale_branch" ]
        then
            # If assume_yes is not true then prompt the user. If the user
            # doesn't answer with Y/y then return from the function else execute
            # the commands outside the if block
            if [ ! "$assume_yes" == "true" ]
            then
                unmerged_stale_branch=$(echo "$unmerged_stale_branch" | tr " " "\n")
                echo
                echo -en "Found unmerged stale branches:"
                echo -en "------------------------------"
                echo -en "$unmerged_stale_branch"
                echo
                echo

                local response=

                read -p "[tue-git-branch-clean] Do you want to remove the unmerged stale branches [Y/n]? " -n 1 -r response

                echo

                if [[ ! $response =~ ^[Yy]$ ]]
                then
                    echo -en "[tue-git-branch-clean] Not removing unmerged stale branches. Exiting command."
                    return 1
                fi
            fi

            local unmerged_branch=
            for unmerged_branch in $unmerged_stale_branch
            do
                git -C $repo branch -D $unmerged_branch > /dev/null 2>&1
                error_code=$?

                if [ ! $error_code -eq 0 ]
                then
                    echo "[tue-git-branch-clean] In repository '$repo' error deleting branch: $unmerged_branch"
                fi
            done
            echo "[tue-git-branch-clean] Branch cleanup of repository '$repo' complete"
            return 0
        fi
    fi
}

function tue-git-branch-clean
{
    # Run _tue-git-branch-clean on tue-env and all tue-robotics repositories
    _tue-repos-do "_tue-git-branch-clean . --yes"
}

# ----------------------------------------------------------------------------------------------------
#                                              SSH
# ----------------------------------------------------------------------------------------------------

function _github_https
{
    local input_url=$1
    echo "${input_url/git@github.com:/https:\/\/github.com\/}"
}
export -f _github_https # otherwise not available in sourced files

function _github_ssh
{
    local input_url=$1
    echo "${input_url/https:\/\/github.com\//git@github.com:}"
}
export -f _github_ssh # otherwise not available in sourced files

function _github_https_or_ssh
{
    local input_url=$1
    local output_url
    if [[ "$TUE_USE_SSH" == "true" ]]
    then
        output_url=$(_github_ssh "$input_url")
    else
        output_url=$(_github_https "$input_url")
    fi
    echo "$output_url"
}
export -f _github_https_or_ssh # otherwise not available in sourced files

# ----------------------------------------------------------------------------------------------------
#                                            TUE-MAKE
# ----------------------------------------------------------------------------------------------------

function tue-make
{
    if [ -n "$TUE_ROS_DISTRO" ] && [ -d "$_TUE_CATKIN_SYSTEM_DIR" ]
    then
        case $(cat "$_TUE_CATKIN_SYSTEM_DIR"/devel/.built_by) in
        'catkin_make')
            catkin_make --directory "$_TUE_CATKIN_SYSTEM_DIR" -DCMAKE_BUILD_TYPE=RelWithDebInfo "$@"
            ;;
        'catkin build')
            catkin build --workspace "$_TUE_CATKIN_SYSTEM_DIR" "$@"
            ;;
        '')
            catkin init --workspace "$_TUE_CATKIN_SYSTEM_DIR" "$@"
            catkin build --workspace "$_TUE_CATKIN_SYSTEM_DIR" "$@"
            ;;
        esac
    fi
}

function tue-make-system
{
    case $(cat "$_TUE_CATKIN_SYSTEM_DIR"/devel/.built_by) in
    'catkin_make')
        catkin_make --directory "$_TUE_CATKIN_SYSTEM_DIR" -DCMAKE_BUILD_TYPE=RelWithDebInfo "$@"
        ;;
    'catkin build')
        catkin build --workspace "$_TUE_CATKIN_SYSTEM_DIR" "$@"
        ;;
    '')
        catkin init --workspace "$_TUE_CATKIN_SYSTEM_DIR" "$@"
        catkin build --workspace "$_TUE_CATKIN_SYSTEM_DIR" "$@"
        ;;
    esac
}

function _tue-make
{
    local cur=${COMP_WORDS[COMP_CWORD]}

    mapfile -t COMPREPLY < <(compgen -W "$(_list_subdirs "$_TUE_CATKIN_SYSTEM_DIR"/src)" -- "$cur")
}

complete -F _tue-make tue-make
complete -F _tue-make tue-make-system

function tue-make-dev
{
    case $(cat "$_TUE_CATKIN_DEV_DIR"/devel/.built_by) in
    'catkin_make')
        catkin_make --directory "$_TUE_CATKIN_DEV_DIR" -DCMAKE_BUILD_TYPE=RelWithDebInfo "$@"
        ;;
    'catkin build')
        catkin build --workspace "$_TUE_CATKIN_DEV_DIR" "$@"
        ;;
    '')
        catkin init --workspace "$_TUE_CATKIN_DEV_DIR" "$@"
        catkin build --workspace "$_TUE_CATKIN_DEV_DIR" "$@"
        ;;
    esac
}

function tue-make-dev-isolated
{
    case $(cat "$_TUE_CATKIN_SYSTEM_DIR"/devel/.built_by) in
    'catkin_make')
        catkin_make_isolated --directory "$_TUE_CATKIN_DEV_DIR" -DCMAKE_BUILD_TYPE=RelWithDebInfo "$@"
        ;;
    'catkin build')
        catkin build --workspace "$_TUE_CATKIN_DEV_DIR" "$@"
        ;;
    '')
        catkin init --workspace "$_TUE_CATKIN_DEV_DIR" "$@"
        catkin build --workspace "$_TUE_CATKIN_DEV_DIR" "$@"
        ;;
    esac
}

function _tue-make-dev
{
    local cur=${COMP_WORDS[COMP_CWORD]}

    mapfile -t COMPREPLY < <(compgen -W "$(_list_subdirs "$_TUE_CATKIN_DEV_DIR"/src)" -- "$cur")
}
complete -F _tue-make-dev tue-make-dev
complete -F _tue-make-dev tue-make-dev-isolated

# ----------------------------------------------------------------------------------------------------
#                                              TUE-DEV
# ----------------------------------------------------------------------------------------------------

function tue-dev
{
    if [ -z "$1" ]
    then
        _list_subdirs "$_TUE_CATKIN_DEV_DIR"/src
        return 0
    fi

    for pkg in "$@"
    do
        if [ ! -d "$_TUE_CATKIN_SYSTEM_DIR"/src/"$pkg" ]
        then
            echo "[tue-dev] '$pkg' does not exist in the system workspace."
        elif [ -d "$_TUE_CATKIN_DEV_DIR"/src/"$pkg" ]
        then
            echo "[tue-dev] '$pkg' is already in the dev workspace."
        else
            ln -s "$_TUE_CATKIN_SYSTEM_DIR"/src/"$pkg" "$_TUE_CATKIN_DEV_DIR"/src/"$pkg"
        fi
    done

    # Call rospack such that the linked directories are indexed
    rospack profile &> /dev/null
}

function tue-dev-clean
{
    for f in $(_list_subdirs "$_TUE_CATKIN_DEV_DIR"/src)
    do
        # Test if f is a symbolic link
        if [[ -L $_TUE_CATKIN_DEV_DIR/src/$f ]]
        then
            echo "Cleaned '$f'"
            rm "$_TUE_CATKIN_DEV_DIR"/src/"$f"
        fi
    done

    rm -rf "$_TUE_CATKIN_DEV_DIR"/devel/share
    rm -rf "$_TUE_CATKIN_DEV_DIR"/devel/etc
    rm -rf "$_TUE_CATKIN_DEV_DIR"/devel/include
    rm -rf "$_TUE_CATKIN_DEV_DIR"/devel/lib
    rm -rf "$_TUE_CATKIN_DEV_DIR"/build
}

function _tue-dev
{
    local cur=${COMP_WORDS[COMP_CWORD]}

    mapfile -t COMPREPLY < <(compgen -W "$(_list_subdirs "$_TUE_CATKIN_SYSTEM_DIR"/src)" -- "$cur")
}
complete -F _tue-dev tue-dev

# ----------------------------------------------------------------------------------------------------
#                                             TUE-STATUS
# ----------------------------------------------------------------------------------------------------

function _robocup_branch_allowed
{
    local branch=$1
    if [ -f "$TUE_DIR"/user/config/robocup ] && [ "$branch" == "$(cat "$TUE_DIR"/user/config/robocup)" ]
    then
        return 0
    fi
    return 1
}

function _tue-repo-status
{
    local name=$1
    local pkg_dir=$2

    if [ ! -d "$pkg_dir" ]
    then
        return 1
    fi

    local status=
    local vctype=

    if [ -d "$pkg_dir"/.git ]
    then
        # Try git

        local res

        if res=$(git -C "$pkg_dir" status . --short --branch 2>&1)
        then
            # Is git
            if echo "$res" | grep -q -E 'behind|ahead' # Check if behind or ahead of branch
            then
                status=$res
            else
                status=$(git -C "$pkg_dir" status . --short)
            fi

            local current_branch
            current_branch=$(git -C "$pkg_dir" rev-parse --abbrev-ref HEAD)
            case $current_branch in
                master|develop|indigo-devel|hydro-devel|jade-devel|kinetic-devel|toolchain-2.9) ;;
                *) _robocup_branch_allowed "$current_branch" || echo -e "\033[1m$name\033[0m is on branch '$current_branch'";;
            esac
        fi

        vctype=git
    elif [ -d "$pkg_dir"/.svn ]
    then
        status=$(svn status "$pkg_dir")
        vctype=svn
    else
        vctype=unknown
    fi

    if [ -n "$vctype" ]
    then
        if [ -n "$status" ]
        then
            echo -e ""
            echo -e "\033[38;5;1mM  \033[0m($vctype) \033[1m$name\033[0m"
            echo -e "--------------------------------------------------"
            echo -e "$status"
            echo -e "--------------------------------------------------"
        fi
    fi
}

# ----------------------------------------------------------------------------------------------------

function _tue-dir-status
{
    [ -d "$1" ] || return 1

    local fs
    fs=$(ls "$1")
    for f in $fs
    do
        pkg_dir=$1/$f
        _tue-repo-status "$f" "$pkg_dir"
    done
}

# ----------------------------------------------------------------------------------------------------

function tue-status
{
    _tue-dir-status "$_TUE_CATKIN_SYSTEM_DIR"/src
    _tue-repo-status "tue-env" "$TUE_DIR"
    _tue-repo-status "tue-env-targets" "$TUE_ENV_TARGETS_DIR"
}

# ----------------------------------------------------------------------------------------------------

function tue-git-status
{
    for pkg_dir in "$_TUE_CATKIN_SYSTEM_DIR"/src/*/
    do
        pkg=$(basename "$pkg_dir")

        if branch=$(git -C "$pkg_dir" rev-parse --abbrev-ref HEAD 2>&1)
        then
            hash=$(git -C "$pkg_dir" rev-parse --short HEAD)
            printf "\e[0;36m%-20s\033[0m %-15s %s\n" "$branch" "$hash" "$pkg"
        fi
    done
}

# ----------------------------------------------------------------------------------------------------
#                                              TUE-REVERT
# ----------------------------------------------------------------------------------------------------

function tue-revert
{
    human_time="$*"

    for pkg_dir in "$_TUE_CATKIN_SYSTEM_DIR"/src/*/
    do
        pkg=$(basename "$pkg_dir")

        branch=$(git -C "$pkg_dir" rev-parse --abbrev-ref HEAD 2>&1)
        if branch=$(git -C "$pkg_dir" rev-parse --abbrev-ref HEAD 2>&1) && [ "$branch" != "HEAD" ]
        then
            new_hash=$(git -C "$pkg_dir"  rev-list -1 --before="$human_time" "$branch")
            current_hash=$(git -C "$pkg_dir"  rev-parse HEAD)

            if git -C "$pkg_dir"  diff -s --exit-code "$new_hash" "$current_hash"
            then
                newtime=$(git -C "$pkg_dir"  show -s --format=%ci)
                printf "\e[0;36m%-20s\033[0m %-15s \e[1m%s\033[0m %s\n" "$branch is fine" "$new_hash" "$newtime" "$pkg"
            else
                git -C "$pkg_dir"  checkout -q "$new_hash"
                newbranch=$(git -C "$pkg_dir"  rev-parse --abbrev-ref HEAD 2>&1)
                newtime=$(git -C "$pkg_dir"  show -s --format=%ci)
                echo "$branch" > "$pkg_dir/.do_not_commit_this"
                printf "\e[0;36m%-20s\033[0m %-15s \e[1m%s\033[0m %s\n" "$newbranch based on $branch" "$new_hash" "$newtime" "$pkg"
            fi
        else
            echo "Package $pkg could not be reverted, current state: $branch"
        fi
    done
}

# ----------------------------------------------------------------------------------------------------
#                                              TUE-REVERT-UNDO
# ----------------------------------------------------------------------------------------------------

function tue-revert-undo
{
    for pkg_dir in "$_TUE_CATKIN_SYSTEM_DIR"/src/*/
    do
        pkg=$(basename "$pkg_dir")

        if [ -f "$pkg_dir/.do_not_commit_this" ]
        then
            echo "$pkg"
            git -C "$pkg_dir" checkout "$(cat "$pkg_dir"/.do_not_commit_this)"
            rm "$pkg_dir/.do_not_commit_this"
        fi
    done
    tue-git-status
}

# ----------------------------------------------------------------------------------------------------
#                                              TUE-GET
# ----------------------------------------------------------------------------------------------------

function _show_file
{
    if [ -n "$2" ]
    then
        echo -e "\033[1m[$1] $2\033[0m"
        echo "--------------------------------------------------"
        if hash pygmentize 2> /dev/null
        then
            pygmentize -g "$TUE_ENV_TARGETS_DIR"/"$1"/"$2"
        else
            cat "$TUE_ENV_TARGETS_DIR"/"$1"/"$2"
        fi
        echo "--------------------------------------------------"
    else
        echo -e "_show_file requires target_name and relative file_path in target"
        return 1
    fi
}

function tue-get
{
    if [ -z "$1" ]
    then
        # shellcheck disable=SC1078,SC1079
        echo """tue-get is a tool for installing and removing packages.

    Usage: tue-get COMMAND [ARG1 ARG2 ...]

    Possible commands:

        dep            - Shows target dependencies
        install        - Installs a package
        update         - Updates currently installed packages
        remove         - Removes installed package
        list-installed - Lists all manually installed packages
        show           - Show the contents of (a) package(s)

    Possible options:
        --debug        - Shows more debugging information
        --branch=name  - Try to checkout this branch if exists

"""
        return 1
    fi

    local tue_dep_dir=$TUE_ENV_DIR/.env/dependencies
    local tue_installed_dir=$TUE_ENV_DIR/.env/installed

    local cmd=$1
    shift

    #Create btrfs snapshot if possible and usefull:
    if [[ "$cmd" =~ ^(install|update|remove)$ ]] && { df --print-type / | grep -q btrfs; }
    then
        sudo mkdir -p /snap/root
        sudo btrfs subvolume snapshot / /snap/root/"$(date +%Y-%m-%d_%H:%M:%S)"
    fi

    if [[ "$cmd" =~ ^(install|remove)$ && -z "$1" ]]
    then
       echo "Usage: tue-get $cmd TARGET [TARGET2 ...]"
       return 1
    fi

    if [[ $cmd == "install" ]]
    then
        "$TUE_DIR"/installer/tue-install.bash "$cmd" "$@"
        error_code=$?

        # shellcheck disable=SC1090
        [ $error_code -eq 0 ] && source ~/.bashrc

        return $error_code
    elif [[ $cmd == "update" ]]
    then
        error_code=0
        for target in "$@"
        do
            #Skip options
            [[ $target = '--'* ]] && continue

            if [ ! -f "$TUE_ENV_DIR"/.env/dependencies/"$target" ]
            then
                echo "[tue-get] Package '$target' is not installed."
                error_code=1
            fi
        done

        if [ $error_code -eq 0 ]
        then
            "$TUE_DIR"/installer/tue-install.bash "$cmd" "$@"
            error_code=$?
            # shellcheck disable=SC1090
            [ $error_code -eq 0 ] && source ~/.bashrc
        fi

        return $error_code
    elif [[ $cmd == "remove" ]]
    then
        error=0
        for target in "$@"
        do
            if [ ! -f "$tue_installed_dir"/"$target" ]
            then
                echo "[tue-get] Package '$target' is not installed."
                error=1
            fi
        done

        if [ $error -gt 0 ];
        then
            echo ""
            echo "[tue-get] No packages where removed."
            return $error;
        fi

        for target in "$@"
        do
            rm "$tue_installed_dir"/"$target"
        done

        echo ""
        if [ -n "$2" ]
        then
            echo "[tue-get] The packages were removed from the 'installed list' but still need to be deleted from your workspace."
        else
            echo "[tue-get] The package was removed from the 'installed list' but still needs to be deleted from your workspace."
        fi
    elif [[ $cmd == "list-installed" ]]
    then
        if [[ "$1" == "-a" ]]
        then
            ls "$tue_dep_dir"
        else
            ls "$TUE_ENV_DIR"/.env/installed
        fi
    elif [[ $cmd == "show" ]]
    then
        if [ -z "$1" ]
        then
            echo "[tue-get](show) Provide at least one target name"
            return 1
        fi
        local firsttarget=true
        for target in "$@"
        do
            if [[ $firsttarget == false ]]
            then
                echo ""
            fi
            if [ ! -d "$TUE_ENV_TARGETS_DIR"/"$target" ]
            then
                echo "[tue-get](show) '$target' is not a valid target"
                firsttarget=false
                continue
            fi

            local firstfile="true"
            local files
            mapfile -t files < <(find "$TUE_ENV_TARGETS_DIR"/"$target" -type f)

            # First show the common target files
            local main_target_files="install.yaml install.bash setup"
            for file in $main_target_files
            do
                for key in "${!files[@]}"
                do
                    if [ "${files[$key]}" == "$TUE_ENV_TARGETS_DIR"/"$target"/"$file" ]
                    then
                        if [[ $firstfile == false ]]
                        then
                            echo ""
                        fi
                        _show_file "$target" "$file"
                        firstfile=false
                        unset "files[$key]"
                        mapfile -t files < <("${files[@]}")
                        break
                    fi
                done
            done

            # Show all remaining files
            for file in "${files[@]}"
            do
                if [[ $firstfile == false ]]
                then
                    echo ""
                fi
                _show_file "$target" "${file#*$TUE_ENV_TARGETS_DIR"/"$target/}"
                firstfile=false
            done
            firsttarget=false
        done

    elif [[ $cmd == "dep" ]]
    then
        "$TUE_DIR"/installer/tue-get-dep.bash "$@"
    else
        echo "[tue-get] Unknown command: '$cmd'"
        return 1
    fi
}

function _tue-get
{
    local cur=${COMP_WORDS[COMP_CWORD]}

    if [ "$COMP_CWORD" -eq 1 ]
    then
        local IFS=$'\n'
        options="'dep '\n'install '\n'update '\n'remove '\n'list-installed '\n'show '"
        # shellcheck disable=SC2178
        mapfile -t COMPREPLY < <(compgen -W "$(echo -e "$options")" -- "$cur")
    else
        cmd=${COMP_WORDS[1]}
        if [[ $cmd == "install" ]]
        then
            local IFS=$'\n'
            # shellcheck disable=SC2178
            mapfile -t COMPREPLY < <(compgen -W "$(echo -e "$(find "$TUE_ENV_TARGETS_DIR" -mindepth 1 -maxdepth 1 -type d -not -name ".*" -printf "%f\n" | sed "s/.*/'& '/g")\n'--debug '\n'--branch='")" -- "$cur")
        elif [[ $cmd == "dep" ]]
        then
            local IFS=$'\n'
            # shellcheck disable=SC2178
            mapfile -t COMPREPLY < <(compgen -W "$(echo -e "$(find "$TUE_ENV_DIR"/.env/dependencies -mindepth 1 -maxdepth 1 -type f -not -name ".*" -printf "%f\n" | sed "s/.*/'& '/g")\n'--plain '\n'--verbose '\n'--all '\n'--level='")" -- "$cur")
        elif [[ $cmd == "update" ]]
        then
            local IFS=$'\n'
            # shellcheck disable=SC2178
            mapfile -t COMPREPLY < <(compgen -W "$(echo -e "$(find "$TUE_ENV_DIR"/.env/dependencies -mindepth 1 -maxdepth 1 -type f -not -name ".*" -printf "%f\n" | sed "s/.*/'& '/g")\n'--debug '\n'--branch='")" -- "$cur")
        elif [[ $cmd == "remove" ]]
        then
            local IFS=$'\n'
            # shellcheck disable=SC2178
            mapfile -t COMPREPLY < <(compgen -W "$(find "$TUE_ENV_DIR"/.env/installed -mindepth 1 -maxdepth 1 -type f -not -name ".*" -printf "%f\n" | sed "s/.*/'& '/g")" -- "$cur")
        elif [[ $cmd == "show" ]]
        then
            local IFS=$'\n'
            # shellcheck disable=SC2178
            mapfile -t COMPREPLY < <(compgen -W "$(find "$TUE_ENV_TARGETS_DIR" -mindepth 1 -maxdepth 1 -type d -not -name ".*" -printf "%f\n" | sed "s/.*/'& '/g")" -- "$cur")
        else
            # shellcheck disable=SC2178
            COMPREPLY=""
        fi
    fi
}
complete -o nospace -F _tue-get tue-get

# ----------------------------------------------------------------------------------------------------
#                                             TUE-CHECKOUT
# ----------------------------------------------------------------------------------------------------

function tue-checkout
{
    if [ -z "$1" ]
    then
        # shellcheck disable=SC1078,SC1079
        echo """Switches all packages to the given branch, if such a branch exists in that package. Usage:

    tue-checkout BRANCH-NAME [option]

    options:
    --only-pks: tue-env is not checked-out to the specified branch

"""
        return 1
    fi

    while test $# -gt 0
    do
        case "$1" in
            --only-pkgs) local NO_TUE_ENV="true"
            ;;
            --*) echo "unknown option $1"; exit 1;
            ;;
            *) local branch=$1
            ;;
        esac
        shift
    done

    fs=$(ls -d -1 "$_TUE_CATKIN_SYSTEM_DIR"/src/**)
    if [ -z "$NO_TUE_ENV" ]
    then
        fs="$TUE_DIR $TUE_ENV_TARGETS_DIR $fs"
    fi
    for pkg_dir in $fs
    do
        pkg=${pkg_dir#$_TUE_CATKIN_SYSTEM_DIR/src/}
        if [ -z "$NO_TUE_ENV" ]
        then
            if [[ $pkg =~ .tue ]]
            then
                pkg="tue-env"
            elif [[ $pkg =~ targets ]]
            then
                pkg="tue-env-targets"
            fi
        fi

        if [ -d "$pkg_dir" ]
        then
            if git -C "$pkg_dir" branch -a 2> /dev/null | grep -q "$branch"
            then
                local current_branch
                current_branch=$(git -C "$pkg_dir" rev-parse --abbrev-ref HEAD)
                if [[ "$current_branch" == "$branch" ]]
                then
                    echo -e "\033[1m$pkg\033[0m: Already on branch $branch"
                else
                    if res=$(git -C "$pkg_dir" checkout "$branch" 2>&1)
                    then
                        echo -e "\033[1m$pkg\033[0m: checked-out $branch"
                    else
                        echo ""
                        echo -e "    \033[1m$pkg\033[0m"
                        echo "--------------------------------------------------"
                        echo -e "\033[38;5;1m$res\033[0m"
                        echo "--------------------------------------------------"
                    fi
                fi
            fi
        fi
    done
}

# ----------------------------------------------------------------------------------------------------
#                                              TUE-DATA
# ----------------------------------------------------------------------------------------------------

# shellcheck disable=SC1090
source "$TUE_DIR"/setup/tue-data.bash

# ----------------------------------------------------------------------------------------------------
#                                             TUE-ROBOCUP
# ----------------------------------------------------------------------------------------------------

export TUE_ROBOCUP_BRANCH="rgo2019"

function _tue-repos-do
{
    # Evaluates the command of the input for tue-env, tue-env-targets and all repo's of tue-robotics.
    # The input can be multiple arguments, but if the input consists of multiple commands
    # seperated by ';' or '&&' the input needs to be captured in a string.

    local mem_pwd=$PWD

    { [ -n "$TUE_DIR" ] && cd "$TUE_DIR"; } || { echo -e "TUE_DIR '$TUE_DIR' does not exist"; return 1; }
    echo -e "\033[1m[tue-env]\033[0m"
    eval "$@"

    { [ -n "$TUE_ENV_TARGETS_DIR" ] && cd "$TUE_ENV_TARGETS_DIR"; } || { echo -e "TUE_ENV_TARGETS_DIR '$TUE_ENV_TARGETS_DIR' does not exist"; return 1; }
    echo -e "\033[1m[tue-env-targets]\033[0m"
    eval "$@"

    local repos_dir=$TUE_ENV_DIR/repos/https_/github.com/tue-robotics

<<<<<<< HEAD
    local fs="$(ls $repos_dir)"
=======
    local fs
    fs=$(ls "$repos_dir")
>>>>>>> cb7e1d43
    for repo in $fs
    do
        local repo_dir=$repos_dir/$repo

        if [ -d "$repo_dir" ]
        then
            cd "$repo_dir" || { echo -e "Directory '$TUE_ENV_TARGETS_DIR' does not exist"; return 1; }
            echo -e "\033[1m[${repo%.git}]\033[0m"
            eval "$@"
        fi
    done

    # shellcheck disable=SC2164
    cd "$mem_pwd"
}

function _tue-add-git-remote
{
    local remote=$1
    local server=$2

    if [ -z "$2" ]
    then
        echo "Usage: _tue-add-git-remote REMOTE SERVER

For example:

    _tue-add-git-remote roboticssrv amigo@roboticssrv.local:
        "
        return 1
    fi

    if [ "$remote" == "origin" ]
    then
        echo -e "\033[1mYou are not allowed to change the remote: 'origin'\033[0m"
        return 1
    fi

    local github_url
    github_url="$(_github_https "$(git config --get remote.origin.url)")"
    local url_extension=${github_url#https://github.com/}

    if [[ "$(git remote)" == *"$remote"* ]]
    then
        local current_url
        current_url=$(git config --get remote."$remote".url)
        if [[ "$current_url" == "$server$url_extension" ]]
        then
            echo -e "remote '$remote' exists with the same url"
            return 0
        fi

        git remote set-url "$remote" "$server$url_extension"
        echo -e "url of remote '$remote' is changed
    from: $current_url
    to: $server$url_extension"
        return 0
    fi
    git remote add "$remote" "$server$url_extension"

    echo -e "remote '$remote' added with url: $server$url_extension"
}

function tue-add-git-remote
{
    if [ -z "$2" ]
    then
        echo "Usage: tue-add-git-remote REMOTE SERVER

For example:

    tue-add-git-remote roboticssrv amigo@roboticssrv.local:
        "
        return 1
    fi

    local remote=$1
    local server=$2

    if [ "$remote" == "origin" ]
    then
        echo -e "\033[1mYou are not allowed to change the remote: 'origin'\033[0m"
        return 1
    fi

    _tue-repos-do "_tue-add-git-remote $remote $server"
}

function __tue-remove-git-remote
{
    local remote=$1

    if [ -z "$1" ]
    then
        echo "Usage: __tue-remove-git-remote REMOTE

For example:

    __tue-remove-git-remote roboticssrv
        "
        return 1
    fi

    if [ "$remote" == "origin" ]
    then
        echo -e "\033[1mYou are not allowed to remove the remote: 'origin'\033[0m"
        return 1
    fi

    if [[ "$(git remote)" == *"$remote"* ]]
    then
        git remote remove "$remote"
        echo -e "remote '$remote' is removed"
        return 0
    fi

    echo -e "remote '$remote' doesn't exist"
}

function _tue-remove-git-remote
{
    if [ -z "$1" ]
    then
        echo "Usage: _tue-remove-git-remote REMOTE

For example:

    _tue-remove-git-remote roboticssrv
        "
        return 1
    fi

    local remote=$1

    if [ "$remote" == "origin" ]
    then
        echo -e "\033[1mYou are not allowed to remove the remote: 'origin'\033[0m"
        return 1
    fi

    _tue-repos-do "__tue-remove-git-remote $remote"
}

function _git_remote_checkout
{
    if [ -z "$2" ]
    then
        echo "Usage: _git_remote_checkout REMOTE BRANCH

For example:

    _git_remote_checkout roboticssrv robocup
        "
        return 1
    fi

    local remote=$1
    local branch=$2
    local exists
    exists=$(git show-ref refs/heads/"$branch")
    if [ -n "$exists" ]
    then
        git checkout "$branch"
        git branch -u "$remote"/"$branch" "$branch"
    else
        git checkout --track -b "$branch" "$remote"/"$branch"
    fi
}

function tue-remote-checkout
{
    if [ -z "$2" ]
    then
        echo "Usage: tue-remote-checkout REMOTE BRANCH

For example:

    tue-remote-checkout roboticssrv robocup
        "
        return 1
    fi

    local remote=$1
    local branch=$2

    _tue-repos-do "git fetch $remote; _git_remote_checkout $remote $branch"
}

function _tue-robocup-remote-checkout
{
    if [ -z "$2" ]
    then
        echo "Usage: _tue-robocup-remote-checkout REMOTE BRANCH

For example:

    _tue-robocup-remote-checkout roboticssrv robocup
        "
        return 1
    fi

    local remote=$1
    local branch=$2

    git fetch "$remote"
    local current_remote
    current_remote=$(git for-each-ref --format='%(upstream:short)' "$(git symbolic-ref -q HEAD)" | awk -F/ '{print $1}')
    if [ "$current_remote" != "$remote" ]
    then
        _git_remote_checkout "$remote" "$branch"
    fi
}

function tue-robocup-remote-checkout
{
    # same functionality as tue-remote-checkout, but no arguments needed
    # doesn't perform a checkout, when current branch is already setup
    # to the roboticssrv
    local remote="roboticssrv"
    local branch=$TUE_ROBOCUP_BRANCH

    _tue-repos-do "_tue-robocup-remote-checkout $remote $branch"
}

function __tue-robocup-default-branch
{
<<<<<<< HEAD
    local default_branch=$(git symbolic-ref refs/remotes/origin/HEAD | sed 's@^refs/remotes/origin/@@')
    _git_remote_checkout origin $default_branch
=======
    local default_branch
    default_branch=$(git remote show origin | grep HEAD | awk '{print $3}')
    _git_remote_checkout origin "$default_branch"
>>>>>>> cb7e1d43
}

function _tue-robocup-default-branch
{
    _tue-repos-do "__tue-robocup-default-branch"
}

function _tue-robocup-change-remote
{
    if [ -z "$2" ]
    then
        echo "Usage: _tue-robocup-change-remote BRANCH REMOTE

For example:

    _tue-robocup-change-remote robocup origin
        "
        return 1
    fi

    local branch=$1
    local remote=$2

    if [ -n "$(git show-ref refs/heads/"$branch")" ]
    then
        if [[ "$(git remote)" == *"$remote"* ]]
        then
            git fetch "$remote"
            if [[ "$(git branch -a)" == *"${remote}/${branch}"* ]]
            then
                git branch -u "$remote"/"$branch" "$branch"
            else
                echo -e "no branch: $branch on remote: $remote"
            fi
        else
            echo -e "no remote: $remote"
        fi
    else
        echo -e "no local branch: $branch"
    fi
}

function tue-robocup-change-remote
{
    # This changes the remote of the 'BRANCH' branch to 'REMOTE'
    # After this, you local working copies may be behind what was fetched from REMOTE, so run a $ tue-get update

    # for packages that have a REMOTE as a remote:
        # do a git fetch origin: git fetch
        # Change remote of branch 'BRANCH' to REMOTE: git branch -u REMOTE/BRANCH BRANCH

    if [ -z "$2" ]
    then
        echo "Usage: tue-robocup-change-remote BRANCH REMOTE

For example:

    tue-robocup-change-remote robocup origin
        "
        return 1
    fi

    local branch=$1
    local remote=$2

    _tue-repos-do "_tue-robocup-change-remote $branch $remote"
}

function tue-robocup-ssh-copy-id
{
    ssh-copy-id amigo@roboticssrv.local
}

function tue-robocup-set-github
{
    tue-robocup-change-remote $TUE_ROBOCUP_BRANCH origin
    _tue-robocup-default-branch
    # disallow TUE_ROBOCUP_BRANCH as branch in tue-status
    if [ -f "$TUE_DIR"/user/config/robocup ]
    then
        rm "$TUE_DIR"/user/config/robocup
    fi
}

function tue-robocup-set-roboticssrv
{
    tue-add-git-remote roboticssrv amigo@roboticssrv.local:
    tue-robocup-remote-checkout
    # allow TUE_ROBOCUP_BRANCH as branch in tue-status
    if [ ! -f "$TUE_DIR"/user/config/robocup ]
    then
        echo $TUE_ROBOCUP_BRANCH > "$TUE_DIR"/user/config/robocup
    fi
}

function tue-robocup-set-timezone-robocup
{
    sudo timedatectl set-timezone Australia/Sydney
}

function tue-robocup-set-timezone-home
{
    sudo timedatectl set-timezone Europe/Amsterdam
}

function _ping_bool
{
    if ping -c 1 "$1" 1>/dev/null 2>/dev/null
    then
        return 0
    else
        return 1
    fi
}

function tue-robocup-install-package
{
    local repos_dir=$TUE_ENV_DIR/repos/https_/github.com/tue-robotics
    local repo_dir=$repos_dir/${1}.git

    local mem_pwd=$PWD

    local remote="roboticssrv"
    local server="amigo@roboticssrv.local:"
    local branch=$TUE_ROBOCUP_BRANCH

    # If directory already exists, return
    [ -d "$repo_dir" ] && return 0

    git clone "$server"tue-robotics/"$1".git "$repo_dir"

    [ ! -d "$repo_dir" ] && return 0
    # shellcheck disable=SC2164
    cd "$repo_dir"

    git remote rename origin $remote
    git remote add origin https://github.com/tue-robotics/"$1".git

    # shellcheck disable=SC2164
    cd "$mem_pwd"

    if [ -f "$repo_dir/package.xml" ]
    then
        if [ ! -h "$TUE_ENV_DIR"/system/src/"$1" ]
        then
            ln -s "$repo_dir" "$TUE_ENV_DIR"/system/src/"$1"
        fi
    else
        # multiple packages in one repo
        local fs
        fs=$(find . -mindepth 1 -maxdepth 1 -type d -not -name ".*" -printf "%f\n")
        for pkg in $fs
        do
            local pkg_dir=$repo_dir/$pkg
            if [ -f "$pkg_dir/package.xml" ]
            then
                if [ ! -h "$TUE_ENV_DIR"/system/src/"$pkg" ]
                then
                    ln -s "$pkg_dir" "$TUE_ENV_DIR"/system/src/"$pkg"
                fi
            fi
        done
    fi

    # mark target as installed
    touch "$TUE_ENV_DIR"/.env/installed/ros-"$1"
}

function tue-robocup-update
{
    _tue-repos-do "git pull --ff-only"

    # Copy rsettings file
    if [ "$ROBOT_REAL" != "true" ]
    then
        rsettings_file=$TUE_ENV_TARGETS_DIR/tue-common/rsettings_file
        if [ -f "$rsettings_file" ]
        then
            cp "$rsettings_file" "$TUE_DIR"/.rsettings
        fi
    fi
}

function tue-robocup-set-apt-get-proxy
{
    sudo bash -c "echo 'Acquire::http::Proxy \"http://roboticssrv.wtb.tue.nl:3142\";' > /etc/apt/apt.conf.d/01proxy"
}

function tue-robocup-unset-apt-get-proxy
{
    sudo rm /etc/apt/apt.conf.d/01proxy
}
<|MERGE_RESOLUTION|>--- conflicted
+++ resolved
@@ -9,11 +9,7 @@
 
 function _list_subdirs
 {
-<<<<<<< HEAD
     fs="$(ls $1)"
-=======
-    fs=$(ls "$1")
->>>>>>> cb7e1d43
     for f in $fs
     do
         if [ -d "$1"/"$f" ]
@@ -853,12 +849,8 @@
 
     local repos_dir=$TUE_ENV_DIR/repos/https_/github.com/tue-robotics
 
-<<<<<<< HEAD
-    local fs="$(ls $repos_dir)"
-=======
     local fs
     fs=$(ls "$repos_dir")
->>>>>>> cb7e1d43
     for repo in $fs
     do
         local repo_dir=$repos_dir/$repo
@@ -1085,14 +1077,9 @@
 
 function __tue-robocup-default-branch
 {
-<<<<<<< HEAD
-    local default_branch=$(git symbolic-ref refs/remotes/origin/HEAD | sed 's@^refs/remotes/origin/@@')
-    _git_remote_checkout origin $default_branch
-=======
     local default_branch
     default_branch=$(git remote show origin | grep HEAD | awk '{print $3}')
     _git_remote_checkout origin "$default_branch"
->>>>>>> cb7e1d43
 }
 
 function _tue-robocup-default-branch
