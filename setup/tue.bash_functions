#!/bin/bash

_TUE_CATKIN_DEV_DIR=$TUE_ENV_DIR/dev
_TUE_CATKIN_SYSTEM_DIR=$TUE_ENV_DIR/system

# ----------------------------------------------------------------------------------------------------
#                                        HELPER FUNCTIONS
# ----------------------------------------------------------------------------------------------------

function _list_subdirs
{
    fs=`ls $1`
    for f in $fs
    do
        if [ -d $1/$f ]
        then
            echo $f
        fi
    done
}

# ----------------------------------------------------------------------------------------------------
#                                           TUE-CREATE
# ----------------------------------------------------------------------------------------------------

function tue-create
{
    if [ -z "$1" ]
    then
        echo "Usage: tue-create TYPE [ ARG1 ARG2 ... ]"
        return 1
    fi

    creation_type=$1

    # remove the first argument (which contained the creation type)
    shift

    if [ -f $TUE_DIR/create/$creation_type/create.bash ]
    then
        source $TUE_DIR/create/$creation_type/create.bash
    elif [ $TUE_DIR/create/$creation_type/create ]
    then
        $TUE_DIR/create/$creation_type/create $@
    else
        echo "tue-create: invalid creation type: '$creation_type'."
        return 1
    fi
}

function _tue-create
{
    local cur=${COMP_WORDS[COMP_CWORD]}
    local prev=${COMP_WORDS[COMP_CWORD-1]}

    if [ $COMP_CWORD -eq 1 ]; then
        COMPREPLY=( $(compgen -W "`_list_subdirs $TUE_DIR/create`" -- $cur) )
    fi
}
complete -F _tue-create tue-create

# ----------------------------------------------------------------------------------------------------
#                                            TUE-MAKE
# ----------------------------------------------------------------------------------------------------

function tue-make
{
    # compile non-ros packages if needed
    if [ -d $TUE_ENV_DIR/pkgs ]
    then
        $TUE_DIR/make/pre-configure.bash
        $TUE_DIR/make/configure.bash
        $TUE_DIR/make/make.bash
        $TUE_DIR/make/post-make.bash
    fi

    if [ -n "$TUE_ROS_DISTRO" ] && [ -d $_TUE_CATKIN_SYSTEM_DIR ]
    then
<<<<<<< HEAD
		if grep -q catkin_make $_TUE_CATKIN_SYSTEM_DIR/devel/.built_by
		then
			catkin_make_isolated --directory $_TUE_CATKIN_SYSTEM_DIR -DCMAKE_BUILD_TYPE=RelWithDebInfo $@
		else
			catkin build --workspace $_TUE_CATKIN_SYSTEM_DIR -DCMAKE_BUILD_TYPE=RelWithDebInfo $@
		fi
    fi    
=======
		case $(cat $_TUE_CATKIN_SYSTEM_DIR/devel/.built_by) in
		'catkin_make')
			catkin_make --directory $_TUE_CATKIN_SYSTEM_DIR -DCMAKE_BUILD_TYPE=RelWithDebInfo $@
			;;
		'catkin build')
			catkin build --workspace $_TUE_CATKIN_SYSTEM_DIR $@
			;;
		'')
			catkin init --workspace $_TUE_CATKIN_SYSTEM_DIR $@
			catkin build --workspace $_TUE_CATKIN_SYSTEM_DIR $@
			;;
		esac
    fi
>>>>>>> d5b7d992
}

function tue-make-system
{
	case $(cat $_TUE_CATKIN_SYSTEM_DIR/devel/.built_by) in
	'catkin_make')
		catkin_make --directory $_TUE_CATKIN_SYSTEM_DIR -DCMAKE_BUILD_TYPE=RelWithDebInfo $@
		;;
	'catkin build')
		catkin build --workspace $_TUE_CATKIN_SYSTEM_DIR $@
		;;
	'')
		catkin init --workspace $_TUE_CATKIN_SYSTEM_DIR $@
		catkin build --workspace $_TUE_CATKIN_SYSTEM_DIR $@
		;;
	esac
}

function tue-make-dev
{
	case $(cat $_TUE_CATKIN_SYSTEM_DIR/devel/.built_by) in
	'catkin_make')
		catkin_make --directory $_TUE_CATKIN_DEV_DIR -DCMAKE_BUILD_TYPE=RelWithDebInfo $@
		;;
	'catkin build')
		catkin build --workspace $_TUE_CATKIN_DEV_DIR $@
		;;
	'')
		catkin init --workspace $_TUE_CATKIN_DEV_DIR $@
		catkin build --workspace $_TUE_CATKIN_DEV_DIR $@
		;;
	esac
}

function tue-make-dev-isolated
{
	case $(cat $_TUE_CATKIN_SYSTEM_DIR/devel/.built_by) in
	'catkin_make')
		catkin_make_isolated --directory $_TUE_CATKIN_DEV_DIR -DCMAKE_BUILD_TYPE=RelWithDebInfo $@
		;;
	'catkin build')
		catkin build --workspace $_TUE_CATKIN_DEV_DIR $@
		;;
	'')
		catkin init --workspace $_TUE_CATKIN_DEV_DIR $@
		catkin build --workspace $_TUE_CATKIN_DEV_DIR $@
		;;
	esac
}

# ----------------------------------------------------------------------------------------------------
#                                              TUE-DEV
# ----------------------------------------------------------------------------------------------------

function tue-dev
{
    if [ -z "$1" ]
    then
        _list_subdirs $_TUE_CATKIN_DEV_DIR/src
        return 0
    fi

    for pkg in $@
    do
        if [ ! -d $_TUE_CATKIN_SYSTEM_DIR/src/$pkg ]
        then
            echo "[tue-dev] '$pkg' does not exist in the system workspace."
        elif [ -d $_TUE_CATKIN_DEV_DIR/src/$pkg ]
        then
            echo "[tue-dev] '$pkg' is already in the dev workspace."
        else
            ln -s $_TUE_CATKIN_SYSTEM_DIR/src/$pkg $_TUE_CATKIN_DEV_DIR/src/$pkg
        fi
    done

    # Call rospack such that the linked directories are indexed
    local tmp=`rospack profile`
}

function tue-dev-clean
{
    for f in `_list_subdirs $_TUE_CATKIN_DEV_DIR/src`
    do
        # Test if f is a symbolic link
        if [[ -L $_TUE_CATKIN_DEV_DIR/src/$f ]]
        then
            echo "Cleaned '$f'"
            rm $_TUE_CATKIN_DEV_DIR/src/$f
        fi
    done

    rm -rf $_TUE_CATKIN_DEV_DIR/devel/share
    rm -rf $_TUE_CATKIN_DEV_DIR/devel/etc
    rm -rf $_TUE_CATKIN_DEV_DIR/devel/include
    rm -rf $_TUE_CATKIN_DEV_DIR/devel/lib
    rm -rf $_TUE_CATKIN_DEV_DIR/build
}

function _tue-dev
{
    local cur=${COMP_WORDS[COMP_CWORD]}
    local prev=${COMP_WORDS[COMP_CWORD-1]}

    COMPREPLY=( $(compgen -W "`_list_subdirs $_TUE_CATKIN_SYSTEM_DIR/src`" -- $cur) )
}
complete -F _tue-dev tue-dev

# ----------------------------------------------------------------------------------------------------
#                                             TUE-STATUS
# ----------------------------------------------------------------------------------------------------

function _tue-repo-status
{
    local name=$1
    local pkg_dir=$2

    if [ ! -d $pkg_dir ]
    then
        return
    fi

    local status=
    local vctype=

    if [ -d $pkg_dir/.svn ]
    then
        status=`svn status $pkg_dir`
        vctype=svn
    else
        # Try git

        cd $pkg_dir
        res=$(git status . --short --branch 2>&1)
        if [ $? -eq 0 ]
        then
            # Is git
            if echo "$res" | grep -q '\['   # Check if ahead of branch
            then
                status=$res
            else
                status=`git status . --short`
            fi

            local current_branch=`git rev-parse --abbrev-ref HEAD`
            if [ $current_branch != "master" ] && [ $current_branch != "hydro-devel" ] && [ $current_branch != "develop" ] && [ $current_branch != "indigo-devel" ] && [ $current_branch != "toolchain2.9" ]
            then
                echo -e "\033[1m$name\033[0m is on branch '$current_branch'"
            fi

        fi

        cd - &> /dev/null
        vctype=git
    #else
    #    show=false
    fi

    if [ -n "$vctype" ]
    then
        if [ -n "$status" ]; then
            echo ""
            echo -e "\033[38;5;1mM  \033[0m($vctype) \033[1m$name\033[0m"
            echo "--------------------------------------------------"
            echo -e "$status"
            echo "--------------------------------------------------"
        fi
    fi
}

# ----------------------------------------------------------------------------------------------------

function _tue-dir-status
{
    [ -d "$1" ] || return

    local fs=`ls $1`
    for f in $fs
    do
        pkg_dir=$1/$f
        _tue-repo-status $f $pkg_dir
    done
}

# ----------------------------------------------------------------------------------------------------

function tue-status
{
    _tue-dir-status $_TUE_CATKIN_SYSTEM_DIR/src
    _tue-dir-status $TUE_ENV_DIR/pkgs
    _tue-repo-status $TUE_DIR $TUE_DIR
}

# ----------------------------------------------------------------------------------------------------

function tue-git-status
{
    local output=""

    fs=`ls $_TUE_CATKIN_SYSTEM_DIR/src`
    for pkg in $fs
    do
        pkg_dir=$_TUE_CATKIN_SYSTEM_DIR/src/$pkg

        if [ -d $pkg_dir ]
        then
            cd $pkg_dir
            branch=$(git rev-parse --abbrev-ref HEAD 2>&1)
            if [ $? -eq 0 ]
            then
                hash=$(git rev-parse --short HEAD)
                printf "\e[0;36m%-20s\033[0m %-15s %s\n" "$branch" "$hash" "$pkg"
            fi
        fi
    done
}

# ----------------------------------------------------------------------------------------------------
#                                              NOBLEO-REVERT
# ----------------------------------------------------------------------------------------------------

function tue-revert
{
	human_time="$*"

    fs=`ls $_TUE_CATKIN_SYSTEM_DIR/src`
    for pkg in $fs
    do
        pkg_dir=$_TUE_CATKIN_SYSTEM_DIR/src/$pkg

        if [ -d $pkg_dir ]
        then
            cd $pkg_dir
            branch=$(git rev-parse --abbrev-ref HEAD 2>&1)
            if [ $? -eq 0 ] && [ $branch != "HEAD" ]
            then
                new_hash=$(git rev-list -1 --before="$human_time" $branch)
                current_hash=$(git rev-parse HEAD)
                git diff -s --exit-code $new_hash $current_hash
                if [ $? -eq 0 ]
                then
                    newtime=$(git show -s --format=%ci)
                    printf "\e[0;36m%-20s\033[0m %-15s \e[1m%s\033[0m %s\n" "$branch is fine" "$new_hash" "$newtime" "$pkg"
                else
                    git checkout -q $new_hash
                    newbranch=$(git rev-parse --abbrev-ref HEAD 2>&1)
                    newtime=$(git show -s --format=%ci)
                    echo $branch > .do_not_commit_this
                    printf "\e[0;36m%-20s\033[0m %-15s \e[1m%s\033[0m %s\n" "$newbranch based on $branch" "$new_hash" "$newtime" "$pkg"
                fi
            else
                echo "Package $pkg could not be reverted, current state: $branch"
            fi
        fi
    done
}

# ----------------------------------------------------------------------------------------------------
#                                              NOBLEO-REVERT-UNDO
# ----------------------------------------------------------------------------------------------------

function tue-revert-undo
{
    fs=`ls $_TUE_CATKIN_SYSTEM_DIR/src`
    for pkg in $fs
    do
        pkg_dir=$_TUE_CATKIN_SYSTEM_DIR/src/$pkg

        if [ -d $pkg_dir ]
        then
            cd $pkg_dir
            if [ -f .do_not_commit_this ]
            then
                echo $pkg
                git checkout `cat .do_not_commit_this`
                rm .do_not_commit_this
            fi
        fi
    done
    tue-git-status
}

# ----------------------------------------------------------------------------------------------------
#                                              TUE-GET
# ----------------------------------------------------------------------------------------------------

function _tue_depends1
{
    local tue_dep_dir=$TUE_ENV_DIR/.env/dependencies

    if [ -z "$1" ]
    then
        echo "Usage: tue-depends PACKAGE"
        return 1
    fi

    if [ ! -f $tue_dep_dir/$1 ]
    then
        echo "Package '$1' not installed"
        return 1
    fi

    cat $tue_dep_dir/$1
}

function randid
{
    </dev/urandom tr -dc '0123456789abcdef' | head -c16; echo ""
}

function tue-get
{
    if [ -z "$1" ]
    then
        echo """tue-get is a tool for installing and removing packages.

    Usage: tue-get COMMAND [ARG1 ARG2 ...]

    Possible commands:

        dep            - Shows target dependencies
        install        - Installs a package
        update         - Updates currently installed packages
        remove         - Removes installed package
        list-installed - Lists all manually installed packages

"""
        return 1
    fi

    local tue_dep_dir=$TUE_ENV_DIR/.env/dependencies
    local tue_installed_dir=$TUE_ENV_DIR/.env/installed

    cmd=$1
    shift

    if [[ $cmd == "install" ]]
    then
        if [ -z "$1" ]
        then
            echo "Usage: tue-get install TARGET [TARGET2 ...]"
            return 1
        fi

        $TUE_DIR/installer/scripts/tue-install $@
        error_code=$?

        if [ $error_code -eq 0 ]
        then
            # Mark targets as installed
            TUE_INSTALL_INSTALLED_DIR=$TUE_ENV_DIR/.env/installed
            mkdir -p $TUE_INSTALL_INSTALLED_DIR

            for target in $@
            do
                touch $TUE_INSTALL_INSTALLED_DIR/$1
            done
        fi

        [ $error_code -eq 0 ] && source ~/.bashrc

        return $error_code
    elif [[ $cmd == "update" ]]
    then
        error_code=0
        for target in $@
        do
            if [ ! -f $TUE_ENV_DIR/.env/dependencies/$target ]
            then
                echo "[tue-get] Package '$target' is not installed."
                error_code=1
            fi
        done

        if [ $error_code -eq 0 ]
        then
            $TUE_DIR/installer/scripts/tue-install $@
            error_code=$?
            [ $error_code -eq 0 ] && source ~/.bashrc
        fi

        return $error_code
    elif [[ $cmd == "remove" ]]
    then
        if [ -z "$1" ]
        then
            echo "Usage: tue-get remove TARGET [TARGET2 ...]"
            return 1
        fi

        error=0
        for target in $@
        do
            if [ ! -f $tue_installed_dir/$target ]
            then
                echo "[tue-get] Package '$target' is not installed."
                error=1
            fi
        done

        if [ $error -gt 0 ];
        then
            echo ""
            echo "[tue-get] No packages where removed."
            return $error;
        fi

        for target in $@
        do
            rm $tue_installed_dir/$target
        done

        echo ""
        if [ -n "$2" ]; then
            echo "The packages were removed from the 'installed list' but still need to be deleted from your workspace."
        else
            echo "The package was removed from the 'installed list' but still needs to be deleted from your workspace."
        fi
    elif [[ $cmd == "list-installed" ]]
    then
        if [[ "$1" == "-a" ]]
        then
            ls $tue_dep_dir
        else
            ls $TUE_ENV_DIR/.env/installed
        fi
    elif [[ $cmd == "dep" ]]
    then
        $TUE_DIR/installer/scripts/tue-get-dep $@
    else
        echo "[tue-get] Unknown command: '$cmd'"
        return 1
    fi
}

function _tue-get
{
    local cur=${COMP_WORDS[COMP_CWORD]}
    local prev=${COMP_WORDS[COMP_CWORD-1]}

    if [ $COMP_CWORD -eq 1 ]; then
        COMPREPLY=( $(compgen -W "dep install update remove list-installed" -- $cur) )
    else
        cmd=${COMP_WORDS[1]}
        if [[ $cmd == "install" ]]
        then
            COMPREPLY=( $(compgen -W "`ls $TUE_DIR/installer/targets`" -- $cur) )
        elif [[ $cmd == "dep" ]]
        then
            COMPREPLY=( $(compgen -W "`ls $TUE_ENV_DIR/.env/dependencies`" -- $cur) )
        elif [[ $cmd == "update" ]]
        then
            COMPREPLY=( $(compgen -W "`ls $TUE_ENV_DIR/.env/dependencies`" -- $cur) )
        elif [[ $cmd == "remove" ]]
        then
            COMPREPLY=( $(compgen -W "`ls $TUE_ENV_DIR/.env/installed`" -- $cur) )
        else
            COMREPLY=""
        fi
    fi
}
complete -F _tue-get tue-get

# ----------------------------------------------------------------------------------------------------
#                                             TUE-BRANCH
# ----------------------------------------------------------------------------------------------------

function tue-checkout
{
    if [ -z "$1" ]
    then
        echo """Switches all packages to the given branch, if such a branch exists in that package. Usage:

    tue-branch BRANCH-NAME

"""
        return 1
    fi

    local branch=$1

    fs=`ls $_TUE_CATKIN_SYSTEM_DIR/src`
    for pkg in $fs
    do
        pkg_dir=$_TUE_CATKIN_SYSTEM_DIR/src/$pkg

        if [ -d $pkg_dir ]
        then
            local memd=$PWD
            cd $pkg_dir
            test_branch=$(git branch -a 2> /dev/null | grep -q $branch)
            if [ $? -eq 0 ]
            then
                local current_branch=`git rev-parse --abbrev-ref HEAD`
                if [[ "$current_branch" == "$branch" ]]
                then
                    echo -e "\033[1m$pkg\033[0m: Already on branch $branch"
                else
                    res=$(git checkout $branch 2>&1)
                    if [ $? -eq 0 ]
                    then
                        echo -e "\033[1m$pkg\033[0m: checked-out $branch"
                    else
                        echo ""
                        echo -e "    \033[1m$pkg\033[0m"
                        echo "--------------------------------------------------"
                        echo -e "\033[38;5;1m$res\033[0m"
                        echo "--------------------------------------------------"
                    fi
                fi
            fi
            cd $memd
        fi
    done
}

# ----------------------------------------------------------------------------------------------------

# ----------------------------------------------------------------------------------------------------

# Change directory to a package
function pcd
{
    if [ -z "$1" ]
    then
        cd $TUE_ENV_DIR/pkgs
        return
    fi

    if [ ! -d "$TUE_ENV_DIR/pkgs/$1" ]
    then
        echo "[pcd] No such package: '$1'"
        return 1
    fi

    cd $TUE_ENV_DIR/pkgs/$1
}

function _pcd
{
    local cur=${COMP_WORDS[COMP_CWORD]}
    local prev=${COMP_WORDS[COMP_CWORD-1]}

    if [ $COMP_CWORD -eq 1 ]
    then
        local pkgs=
        [ -d $TUE_ENV_DIR/pkgs ] && pkgs=`_list_subdirs $TUE_ENV_DIR/pkgs`
        COMPREPLY=( $(compgen -W "$pkgs" -- $cur) )
    fi
}
complete -F _pcd pcd

# ----------------------------------------------------------------------------------------------------

source $TUE_DIR/setup/tue-data.bash

# ----------------------------------------------------------------------------------------------------

function tue-set-git-remote
{
    local remote=$1
    local server=$2

    if [ -z $2 ]
    then
        echo "Usage: tue-set-git-remote REMOTE SERVER

For example:

    tue-set-git-remote origin https://github.com
        "
        return 1
    fi

    local mem_pwd=$PWD

    cd ~/.tue
    git remote set-url $remote ${server}tue-robotics/tue-env

    local fs=`ls $TUE_ENV_DIR/repos/https:/github.com/tue-robotics`
    for pkg in $fs
    do
        local pkg_dir=$TUE_ENV_DIR/repos/https:/github.com/tue-robotics/$pkg

        if [ -d $pkg_dir ]
        then
            cd $pkg_dir
            local current_url=`git config --get remote.origin.url`

            if echo "$current_url" | grep -q "tue-robotics"
            then
                git remote set-url origin ${server}tue-robotics/$pkg
                echo "Set origin url of '$pkg' to '${server}tue-robotics/$pkg'"
            fi
        fi
    done

    cd $mem_pwd
}

# Temporarily for RoboCup

function tue-robocup-set-github-origin
{
    tue-set-git-remote origin amigo@192.168.2.10:
}

function tue-robocup-reset-github-origin
{
    tue-set-git-remote origin https://github.com/
}

function tue-robocup-install-package
{
    local pkg_dir=$TUE_ENV_DIR/repos/https:/github.com/tue-robotics/${1}.git

    # If directory already exists, return
    [ -d $pkg_dir ] && return

    git clone amigo@192.168.2.10:tue-robotics/${1}.git $pkg_dir

    ln -s $pkg_dir $TUE_ENV_DIR/system/src/$1
}

function tue-robocup-update
{
    local mem_pwd=$PWD

    cd ~/.tue
    git pull --ff-only

    tue-robocup-install-package picaso_4d_systems

    # Copy rsettings file
    if [ "$ROBOT_REAL" != "true" ]
    then
        cp ~/.tue/installer/targets/tue-common/rsettings_file ~/.tue/.rsettings
    fi

    local fs=`ls $_TUE_CATKIN_SYSTEM_DIR/src`
    for pkg in $fs
    do
        local pkg_dir=$_TUE_CATKIN_SYSTEM_DIR/src/$pkg

        if [ -d $pkg_dir ]
        then
            cd $pkg_dir
            local current_url=`git config --get remote.origin.url`

            if echo "$current_url" | grep -q "192.168.2.10"
            then
                echo -n "$pkg: "
                git pull --ff-only
            fi
        fi
    done

	if [ ! -d $TUE_ENV_DIR/system/src/robocup_knowledge ]; then
		ln -s $TUE_ENV_DIR/repos/https:/github.com/tue-robotics/tue_robocup.git/robocup_knowledge $TUE_ENV_DIR/system/src/robocup_knowledge
	fi

    cd $mem_pwd
}

function tue-robocup-set-apt-get-proxy
{
    sudo bash -c "echo 'Acquire::http::Proxy \"http://roboticssrv.wtb.tue.nl:3142\";' > /etc/apt/apt.conf.d/01proxy"
}

function tue-robocup-unset-apt-get-proxy
{
    sudo rm /etc/apt/apt.conf.d/01proxy
}
<|MERGE_RESOLUTION|>--- conflicted
+++ resolved
@@ -76,15 +76,6 @@
 
     if [ -n "$TUE_ROS_DISTRO" ] && [ -d $_TUE_CATKIN_SYSTEM_DIR ]
     then
-<<<<<<< HEAD
-		if grep -q catkin_make $_TUE_CATKIN_SYSTEM_DIR/devel/.built_by
-		then
-			catkin_make_isolated --directory $_TUE_CATKIN_SYSTEM_DIR -DCMAKE_BUILD_TYPE=RelWithDebInfo $@
-		else
-			catkin build --workspace $_TUE_CATKIN_SYSTEM_DIR -DCMAKE_BUILD_TYPE=RelWithDebInfo $@
-		fi
-    fi    
-=======
 		case $(cat $_TUE_CATKIN_SYSTEM_DIR/devel/.built_by) in
 		'catkin_make')
 			catkin_make --directory $_TUE_CATKIN_SYSTEM_DIR -DCMAKE_BUILD_TYPE=RelWithDebInfo $@
@@ -98,7 +89,6 @@
 			;;
 		esac
     fi
->>>>>>> d5b7d992
 }
 
 function tue-make-system
