--- conflicted
+++ resolved
@@ -7,7 +7,6 @@
 # Stop on errors
 set -o errexit
 
-<<<<<<< HEAD
 # Execute script only in a CI environment
 if [ "$CI" != "true" ]
 then
@@ -16,11 +15,7 @@
 fi
 
 # Create tag based on branch name
-IMAGE_NAME=tueroboticsamigo/tue-env:$(echo "$TRAVIS_BRANCH" | tr '[:upper:]' '[:lower:]' | sed -e 's:/:_:g')
-=======
-# create tag based on branch name
-export IMAGE_NAME=tuerobotics/tue-env:`echo "$TRAVIS_BRANCH" | tr '[:upper:]' '[:lower:]' | sed -e 's:/:_:g'`
->>>>>>> 40def0a2
+IMAGE_NAME=tuerobotics/tue-env:$(echo "$TRAVIS_BRANCH" | tr '[:upper:]' '[:lower:]' | sed -e 's:/:_:g')
 
 echo -e "\e[35m\e[1m Creating docker $IMAGE_NAME \e[0m"
 
